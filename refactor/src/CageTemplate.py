--- conflicted
+++ resolved
@@ -29,18 +29,10 @@
         return dead_lice_dist
 
     def fish_growth_rate(self, days):
-<<<<<<< HEAD
         """
         Fish growth rate -> 10000/(1+exp(-0.01*(t-475))) fitted logistic curve to data from
         http://www.fao.org/fishery/affris/species-profiles/atlantic-salmon/growth/en/
         """
-        return 10000/(1 + math.exp(-0.01*(days-475)))
-
-    @classmethod
-    def logit_normalize(self, x):
-        expd = math.exp(x)
-        return expd / (1 + expd)
-=======
         return 10000/(1 + math.exp(-0.01*(days-475)))
 
     def to_csv(self):
@@ -53,5 +45,4 @@
         data.extend([str(val) for val in self.lice_population.values()])
         data.append(str(sum(self.lice_population.values())))
         
-        return ", ".join(data)
->>>>>>> b1bb5dfa
+        return ", ".join(data)