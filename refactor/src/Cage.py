--- conflicted
+++ resolved
@@ -599,17 +599,12 @@
 
         return delta_dams, delta_eggs
 
-<<<<<<< HEAD
     def generate_eggs(
             self,
             sire: Union[Alleles, np.ndarray],
             dam: Union[Alleles, np.ndarray],
-            breeding_method: str,
             num_matings: int
     ) -> GenoDistrib:
-=======
-    def generate_eggs(self, sire, dam, num_matings: int):
->>>>>>> e1a71ef4
         """
         Generate the eggs with a given genomic distribution
         If we're in the discrete 2-gene setting, assume for now that genotypes are tuples - so in a A/a genetic system, genotypes
