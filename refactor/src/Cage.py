import datetime as dt
import math
import json
import random
import copy

import numpy as np
from scipy import stats


class Cage:
    """
    Fish cages contain the fish.
    """

    lice_stages = ['L1', 'L2', 'L3', 'L4', 'L5f', 'L5m']
    susceptible_stages = lice_stages[2:]

    def __init__(self, cage_id, cfg, farm):
        """
        Create a cage on a farm
        :param farm_id: the farm this cage is attached to
        :param cage_id: the label (id) of the cage within the farm
        :param cfg the farm configuration
        :param farm a Farm object
        """

        self.cfg = cfg
        self.logger = cfg.logger
        self.id = cage_id

        self.farm_id = farm.name
        self.start_date = cfg.farms[self.farm_id].cages_start[cage_id]
        self.date = cfg.start_date

        self.lice_population = {'L1': cfg.ext_pressure, 'L2': 0, 'L3': 30, 'L4': 30, 'L5f': 10, 'L5m': 0}
        self.num_fish = cfg.farms[self.farm_id].num_fish
        self.num_infected_fish = self.get_mean_infected_fish()
        self.farm = farm

        # TODO: update with calculations
<<<<<<< HEAD

=======
        self.lice_population = {'L1': cfg.ext_pressure, 'L2': 0, 'L3': 30, 'L4': 30, 'L5f': 10, 'L5m': 0}
 
        self.egg_genotypes = {}
        self.available_dams = {}
        
        # TODO/Question: what's the best way to deal with having multiple possible genetic schemes?
        # TODO/Question: I suppose some of this initial genotype information ought to come from the config file
        # TODO/Question: the genetic mechanism will be the same for all lice in a simulation, so should it live in the driver?
        # for now I've hard-coded in one mechanism in this setup, and a particular genotype starting point. Should probably be from a config file?
        self.genetic_mechanism = 'discrete'
        
        generic_discrete_props = {('A'):0.25, ('a'): 0.25, tuple(sorted(('A', 'a'))): 0.5}
        
        self.geno_by_lifestage = {}
        for stage in self.lice_population:
            self.geno_by_lifestage[stage] = {}
            for geno in generic_discrete_props:
                self.geno_by_lifestage[stage][geno] = np.round(generic_discrete_props[geno]*self.lice_population[stage], 0)

        self.available_dams = copy.deepcopy(self.geno_by_lifestage['L5f'])
>>>>>>> d41a9204

        # The original code was a IBM, here we act on populations so the age in each stage must
        # be a distribution.

        # lice_gender = {} #np.random.choice(['F','M'],nplankt)
        # lice_age = {} # np.random.choice(range(15),nplankt,p=p)
        # self.nplankt = nplankt
        # self.m_f = np.random.choice(['F', 'M'], nplankt)
        # self.stage = 1
        # prob = stats.poisson.pmf(range(15), 3)
        # prob = prob/np.sum(prob) #probs need to add up to one
        # self.stage_age = np.random.choice(range(15), nplankt, p=prob)
        # self.avail = 0
        # self.resistance_t1 = np.random.normal(cfg.f_muEMB, cfg.f_sigEMB, nplankt)
        # self.avail = 0
        # self.arrival = 0
        # self.nmates = 0

    def __str__(self):
        """
        Get a human readable string representation of the cage in json form.
        :return: a description of the cage
        """

        filtered_vars = vars(self).copy()
        del filtered_vars["farm"]
        del filtered_vars["logger"]
        del filtered_vars["cfg"]
        for k in filtered_vars:
            if isinstance(filtered_vars[k], dt.datetime):
                filtered_vars[k] = filtered_vars[k].strftime("%Y-%m-%d %H:%M:%S")
        
        # May want to improve these or change them if we change the representation for genotype distribs         
        filtered_vars["egg_genotypes"] = {str(key): val for key, val in filtered_vars["egg_genotypes"].items()}
        filtered_vars["available_dams"] = {str(key): val for key, val in filtered_vars["available_dams"].items()}
        filtered_vars["geno_by_lifestage"] = {str(key): str(val) for key, val in filtered_vars["geno_by_lifestage"].items()}

        return json.dumps(filtered_vars, indent=4)
        # return json.dumps(self, cls=CustomCageEncoder, indent=4)

    def update(self, cur_date, step_size, pressure):
        """Update the cage at the current time step.

        :param cur_date: Current date of simualtion
        :type cur_date: datetime.datetime
        :param step_size: Step size
        :type step_size: int
        :param pressure: External pressure, planctonic lice coming from the reservoir.
        :type pressure: int
        """

        self.logger.debug(f"  Updating farm {self.farm_id} / cage {self.id}")
        self.logger.debug(f"    initial lice population = {self.lice_population}")
        self.logger.debug(f"    initial fish population = {self.num_fish}")

        days_since_start = (cur_date - self.date).days

        # Background lice mortality events
        dead_lice_dist = self.get_background_lice_mortality(self.lice_population)

        # Treatment mortality events
        treatment_mortality = self.get_lice_treatment_mortality(cur_date)

        # Development events
        new_L2, new_L4, new_females, new_males = self.get_lice_lifestage(cur_date.month)

        # Fish growth and death
        fish_deaths_natural, fish_deaths_from_lice = self.get_fish_growth(days_since_start, step_size)

        # Infection events
        num_infection_events = self.do_infection_events(days_since_start)

<<<<<<< HEAD
        # TODO: Mating events - merge with Jess's PR
        #matings = self.do_mating_events()
        num_matings = self.get_num_matings()
=======
        # Mating events that create eggs
        delta_avail_dams, delta_eggs = self.do_mating_events()
>>>>>>> d41a9204

        num_eggs = self.get_num_eggs(num_matings, cur_date.month)

        # TODO: should we keep eggs in a queue until they hatch? Or should we keep a typical age distribution for them?

        # TODO: create offspring.
        self.create_offspring()

        # lice coming from reservoir
        lice_from_reservoir = self.get_reservoir_lice(pressure)

        # TODO

        self.update_deltas(dead_lice_dist,
                           treatment_mortality,
                           fish_deaths_natural,
                           fish_deaths_from_lice,
                           new_L2,
                           new_L4,
                           new_females,
                           new_males,
                           num_infection_events,
                           lice_from_reservoir,
                           delta_avail_dams, delta_eggs)

        self.logger.debug("    final lice population = {}".format(self.lice_population))
        self.logger.debug("    final fish population = {}".format(self.num_fish))

    def get_lice_treatment_mortality_rate(self, cur_date):
        """
        Compute the mortality rate due to chemotherapeutic treatment (See Aldrin et al, 2017, §2.2.3)
        """
        num_susc = sum(self.lice_population[x] for x in self.susceptible_stages)

        # TODO: take temperatures into account? See #22
        if cur_date - dt.timedelta(days=self.cfg.delay_EMB) in self.cfg.farms[self.farm_id].treatment_dates:
            self.logger.debug('    treating farm {}/cage {} on date {}'.format(self.farm_id,
                                                                               self.id, cur_date))

            # number of lice in those stages that are susceptible to Emamectin Benzoate (i.e.
            # those L3 or above)
            # we assume the mortality rate is the same across all stages and ages, but this may change in the future
            # (or with different chemicals)

            # model the resistence of each lice in the susceptible stages (phenoEMB) and estimate
            # the mortality rate due to treatment (ETmort).
            pheno_emb = np.random.normal(self.cfg.f_meanEMB, self.cfg.f_sigEMB, num_susc) \
                        + np.random.normal(self.cfg.env_meanEMB, self.cfg.env_sigEMB, num_susc)
            pheno_emb = 1 / (1 + np.exp(pheno_emb))
            mortality_rate = sum(pheno_emb) * self.cfg.EMBmort
            return mortality_rate, pheno_emb, num_susc

        else:
            return 0, 0, num_susc

    def get_lice_treatment_mortality(self, cur_date):
        """
        Calculate the number of lice in each stage killed by treatment.
        """

        dead_lice_dist = {stage: 0 for stage in self.lice_stages}

        mortality_rate, pheno_emb, num_susc = self.get_lice_treatment_mortality_rate(cur_date)

        if mortality_rate > 0:
            num_dead_lice = np.random.poisson(mortality_rate)
            num_dead_lice = min(num_dead_lice, num_susc)

            # Now we need to decide how many lice from each stage die,
            #   the algorithm is to label each louse  1...num_susc
            #   assign each of these a probability of dying as (phenoEMB)/np.sum(phenoEMB)
            #   randomly pick lice according to this probability distribution
            #        now we need to find out which stages these lice are in by calculating the
            #        cumulative sum of the lice in each stage and finding out how many of our
            #        dead lice falls into this bin.
            p = (pheno_emb) / np.sum(pheno_emb)
            dead_lice = np.random.choice(range(num_susc), num_dead_lice, p=p,
                                         replace=False).tolist()
            total_so_far = 0
            for stage in self.susceptible_stages:
                num_dead = len([x for x in dead_lice if total_so_far <= x <
                                (total_so_far + self.lice_population[stage])])
                total_so_far += self.lice_population[stage]
                if num_dead > 0:
                    dead_lice_dist[stage] = num_dead

            self.logger.debug('      distribution of dead lice on farm {}/cage {} = {}'
                              .format(self.farm_id, self.id, dead_lice_dist))

            assert num_dead_lice == sum(list(dead_lice_dist.values()))
        return dead_lice_dist

    def get_stage_ages_distrib(self, stage: str, size=15, stage_age_max_days = None):
        """
        Create an age distribution (in days) for the sea lice within a lifecycle stage.
        In absence of further data or constraints, we simply assume it's a uniform distribution
        """

        # NOTE: no data is available for L5 stages. We assume for simplicity they die after 30-ish days
        if stage_age_max_days is None:
            stage_age_max_days = min(self.cfg.stage_age_evolutions[stage], size + 1)
        p = np.zeros((size,))
        p[:stage_age_max_days] = 1
        return p / np.sum(p)

    @staticmethod
    def get_evolution_ages(size: int, minimum_age: int, mean: int, development_days=25):
        """
        Create an age distribution (in days) for the sea lice within a lifecycle stage.
        TODO: This actually computes the evolution ages.
        :param size the number of lice to consider
        :param minimum_age the minimum age before an evolution is allowed
        :param mean the mean of the distribution. mean must be bigger than min.
        :param development_days the maximum age to consider
        :return a size-long array of ages (in days)
        """

        # Create a shifted poisson distribution,
        k = mean - minimum_age
        max_quantile = development_days - minimum_age

        assert minimum_age > 0, "min must be positive"
        assert k > 0, "mean must be greater than min."

        p = stats.poisson.pmf(range(max_quantile), k)
        p = p / np.sum(p)  # probs need to add up to one
        return np.random.choice(range(max_quantile), size, p=p) + minimum_age

    def get_lice_lifestage(self, cur_month):
        """
        Move lice between lifecycle stages.
        See Section 2.1 of Aldrin et al. (2017)
        """
        self.logger.debug('    updating lice lifecycle stages')

        def dev_times(del_p, del_m10, del_s, temp_c, ages):
            """
            Probability of developing after n_days days in a stage as given by Aldrin et al 2017
            See section 2.2.4 of Aldrin et al. (2017)
            :param ages: stage-age
            :param del_p: power transformation constant on temp_c
            :param del_m10: 10 °C median reference value
            :param del_s: fitted Weibull shape parameter
            :param temp_c: average temperature in °C
            :return: expected development rate
            """
            epsilon = 1e-30
            del_m = del_m10 * (10 / temp_c) ** del_p

            unbounded = math.log(2) * del_s * ages ** (del_s - 1) * del_m ** (-del_s)
            unbounded = np.clip(unbounded, epsilon, 1)
            return unbounded.astype('float64')

        lice_dist = {}
        ave_temp = self.farm.year_temperatures[cur_month - 1]

        # L4 -> L5
        # TODO these blocks look like the same?

        num_lice = self.lice_population['L4']
        stage_ages = self.get_evolution_ages(num_lice, minimum_age=10, mean=15)

        l4_to_l5 = dev_times(self.cfg.delta_p["L4"], self.cfg.delta_m10["L4"], self.cfg.delta_s["L4"],
                             ave_temp, stage_ages)
        num_to_move = min(np.random.poisson(np.sum(l4_to_l5)), num_lice)
        new_females = np.random.choice([math.floor(num_to_move / 2.0), math.ceil(num_to_move / 2.0)])
        new_males = (num_to_move - new_females)

        lice_dist['L5f'] = new_females
        lice_dist['L5m'] = (num_to_move - new_females)

        # L3 -> L4
        num_lice = self.lice_population['L3']
        stage_ages = self.get_evolution_ages(num_lice, minimum_age=15, mean=18)
        l3_to_l4 = dev_times(self.cfg.delta_p["L3"], self.cfg.delta_m10["L3"], self.cfg.delta_s["L3"],
                             ave_temp, stage_ages)
        num_to_move = min(np.random.poisson(np.sum(l3_to_l4)), num_lice)
        new_L4 = num_to_move

        lice_dist['L4'] = num_to_move

        # L2 -> L3
        # This is done in do_infection_events()

        # L1 -> L2
        num_lice = self.lice_population['L2']
        stage_ages = self.get_evolution_ages(num_lice, minimum_age=3, mean=4)
        l1_to_l2 = dev_times(self.cfg.delta_p["L1"], self.cfg.delta_m10["L1"], self.cfg.delta_s["L1"],
                             ave_temp, stage_ages)
        num_to_move = min(np.random.poisson(np.sum(l1_to_l2)), num_lice)
        new_L2 = num_to_move

        lice_dist['L2'] = num_to_move

        self.logger.debug('      distribution of new lice lifecycle stages on farm {}/cage {} = {}'
                          .format(self.farm_id, self.id, lice_dist))

        return new_L2, new_L4, new_females, new_males

    def get_fish_growth(self, days, step_size):
        """
        Get the new number of fish after a step size.
        """

        self.logger.debug('    updating fish population')

        def fb_mort(days):
            """
            Fish background mortality rate, decreasing as in Soares et al 2011

            Fish death rate: constant background daily rate 0.00057 based on
            www.gov.scot/Resource/0052/00524803.pdf
            multiplied by lice coefficient see surv.py (compare to threshold of 0.75 lice/g fish)

            TODO: what should we do with the formulae?

            :param days: number of days elapsed
            :return: fish background mortality rate
            """
            return 0.00057  # (1000 + (days - 700)**2)/490000000

        # Apply a sigmoid based on the number of lice per fish
        pathogenic_lice = sum([self.lice_population[stage] for stage in self.susceptible_stages])
        if self.num_infected_fish > 0:
            lice_per_host_mass = pathogenic_lice / (self.num_infected_fish * self.fish_growth_rate(days))
        else:
            lice_per_host_mass = 0.0
        prob_lice_death = 1 / (1 + math.exp(-self.cfg.fish_mortality_k *
                                            (lice_per_host_mass - self.cfg.fish_mortality_center)))

        ebf_death = fb_mort(days) * step_size * self.num_fish
        elf_death = self.num_infected_fish * step_size * prob_lice_death
        fish_deaths_natural = np.random.poisson(ebf_death)
        fish_deaths_from_lice = np.random.poisson(elf_death)

        self.logger.debug('      number of background fish death {}, from lice {}'
                          .format(fish_deaths_natural, fish_deaths_from_lice))

        return fish_deaths_natural, fish_deaths_from_lice

    def compute_eta_aldrin(self, num_fish_in_farm, days):
        return self.cfg.infection_main_delta + math.log(num_fish_in_farm) + self.cfg.infection_weight_delta * \
               (math.log(self.fish_growth_rate(days)) - self.cfg.delta_expectation_weight_log)

    def get_infection_rates(self, days) -> (float, int):
        """
        Compute the number of lice that can infect and what their infection rate (number per fish) is

        :param days the amount of time it takes
        :returns a pair (Einf, num_avail_lice)
        """
        # Perhaps we can have a distribution which can change per day (the mean/median increaseѕ?
        # but at what point does the distribution mean decrease).
        age_distrib = self.get_stage_ages_distrib('L2')
        num_avail_lice = round(self.lice_population['L2'] * np.sum(age_distrib[1:]))
        if num_avail_lice > 0:
            num_fish_in_farm = sum([c.num_fish for c in self.farm.cages])

            # TODO: this has O(c^2) complexity
            etas = np.array([c.compute_eta_aldrin(num_fish_in_farm, days) for c in self.farm.cages])
            Einf = math.exp(etas[self.id]) / (1 + np.sum(np.exp(etas)))

            return Einf, num_avail_lice

        return 0, num_avail_lice

    def do_infection_events(self, days) -> int:
        """
        Infect fish in this cage if the sea lice are in stage L2 and at least 1 day old

        :param days the number of days elapsed
        :returns number of evolving lice, or equivalently the new number of infections
        """
        Einf, num_avail_lice = self.get_infection_rates(days)

        if Einf == 0:
            return 0

        inf_events = np.random.poisson(Einf * num_avail_lice)
        return min(inf_events, num_avail_lice)
    
    def get_num_mating_events(self):
        """
        TODO
        """
        return 10
    
    def get_num_eggs(self):
        """
        TODO
        
        probably depends on water temperature, maybe other things?
        """
        return 500

    def get_infecting_population(self) -> int:
        infective_stages = ["L3", "L4", "L5m", "L5f"]
        return sum(self.lice_population[stage] for stage in infective_stages)

    def get_mean_infected_fish(self) -> int:
        # the number of infections is equal to the population size from stage 3 onward
        attached_lice = self.get_infecting_population()

        # see: https://stats.stackexchange.com/a/296053
        num_infected_fish = int(self.num_fish * (1 - ((self.num_fish - 1) / self.num_fish) ** attached_lice))
        return num_infected_fish

    def get_variance_infected_fish(self) -> float:
        # same line of reasoning as above, but compute the variance
        # remember that Var(sum of i.i.d. variables) = sum(Var of each variable), and do some simplifications...
        attached_lice = self.get_infecting_population()
        n = self.num_fish
        n_prime = ((n-1)/n)**attached_lice
        return n * (1 - n_prime)*n_prime

    def get_num_matings(self) -> int:
        """
        Get the number of matings. Implement Cox's approach assuming an unbiased sex distribution
        """

        # Background: AF and AM are randomly assigned to fish according to a negative multinomial distribution.
        # What we want is determining what is the expected likelihood there is _at least_ one AF and _at
        # least_ one AM on the same fish.

        males = self.lice_population["L5m"]
        females = self.lice_population["L5f"]

        if males == 0 or females == 0:
            return 0

        # VMR: variance-mean ratio; VMR = m/k + 1 -> k = m / (VMR - 1) with k being an "aggregation factor"
        vmr = self.get_variance_infected_fish()/self.get_mean_infected_fish()
        aggregation_factor = males / (vmr - 1)

        prob_matching = 1 - (1 + males/((males + females)*aggregation_factor)) ** (-1-aggregation_factor)
        return np.random.poisson(prob_matching * females)

    def do_mating_events(self):
        """
<<<<<<< HEAD
        TODO
        """

        """
        TODO - convert this (it is an IBM so we will also need to think about the numbers of events rather than who is mating).
        This code assumes ALL available females and males are mating (at least, the minimum between the two).
        When breaking ties, the youngest ones are usually preferred.
        Mating is performed mainly to re-calculate their resistance factors, but otherwise I believe we can get away
        with a simple sigmoid. For a more advanced approach see: https://doi.org/10.1002/ecs2.2040
                        #Mating events---------------------------------------------------------------------
                #who is mating
                females = df_list[fc].loc[(df_list[fc].stage==5) & (df_list[fc].avail==0)].index
                males = df_list[fc].loc[(df_list[fc].stage==6) & (df_list[fc].avail==0)].index
                nmating = min(sum(df_list[fc].index.isin(females)),\
                          sum(df_list[fc].index.isin(males)))
                if nmating>0:
                    sires = np.random.choice(males, nmating, replace=False)
                    p_dams = 1 - (df_list[fc].loc[df_list[fc].index.isin(females),'stage_age']/
                                np.sum(df_list[fc].loc[df_list[fc].index.isin(females),'stage_age'])+1)
                    dams = np.random.choice(females, nmating, p=np.array(p_dams/np.sum(p_dams)).tolist(), replace=False)
                else:
                    sires = []
                    dams = []
                df_list[fc].loc[df_list[fc].index.isin(dams),'avail'] = 1
                df_list[fc].loc[df_list[fc].index.isin(sires),'avail'] = 1
                df_list[fc].loc[df_list[fc].index.isin(dams),'nmates'] = df_list[fc].loc[df_list[fc].index.isin(dams),'nmates'].values + 1
                df_list[fc].loc[df_list[fc].index.isin(sires),'nmates'] = df_list[fc].loc[df_list[fc].index.isin(sires),'nmates'].values + 1
                #Add genotype of sire to dam info
                df_list[fc].loc[df_list[fc].index.isin(dams),'mate_resistanceT1'] = \
                df_list[fc].loc[df_list[fc].index.isin(sires),'resistanceT1'].values
        """

        pass
=======
         will generate two deltas:  one to add to unavailable dams and subtract from available dams, one to add to eggs 
         assume males don't become unavailable? in this case we don't need a delta for sires
         TODO: deal properly with fewer individuals than matings required
         TODO: right now discrete mode is hard-coded, once we have quantitative egg generation implemented, need to add a switch
        """
        
        
        distrib_sire_available = self.geno_by_lifestage['L5m']
        distrib_dam_available = self.available_dams 
        
        delta_eggs = {}
        num_matings = self.get_num_mating_events()
        
        distrib_sire_available = self.geno_by_lifestage['L5m']
        distrib_dam_available = self.available_dams
        
        delta_dams = self.select_dams(distrib_dam_available, num_matings)
        
        if sum(distrib_sire_available.values()) == 0 or sum(distrib_dam_available.values()) == 0:
          return {}, {}
      
  #       TODO - need to add dealing with fewer males/females than the number of matings
        
        for dam_geno in delta_dams:
          for _ in range(int(delta_dams[dam_geno])):
            sire_geno = self.choose_from_distrib(distrib_sire_available)
            
            new_eggs = self.generate_eggs(sire_geno, dam_geno, 'discrete')
            
            self.update_distrib_discrete_add(new_eggs, delta_eggs)
      
        return delta_dams, delta_eggs

           
    def generate_eggs(self, sire, dam, breeding_method):
      """
       if we're in the discrete 2-gene setting, assume for now that genotypes are tuples - so in a A/a genetic system, genotypes
       could be ('A'), ('a'), or ('A', 'a')     
       right now number of offspring with each genotype are deterministic, and might be missing one (we should update to add jitter in future,
       but this is a reasonable approx)
       TODO: doesn't do anything sensible re: integer/real numbers of offspring  
      """
        
      number_eggs = self.get_num_eggs()  
        
      if breeding_method == 'discrete':
        eggs_generated = {}
        if len(sire) == 1 and len(dam) == 1:
          eggs_generated[tuple(sorted(tuple(set((sire[0], dam[0])))))] = number_eggs
        elif len(sire) == 2 and len(dam) == 1:
          eggs_generated[tuple(sorted(tuple(set((sire[0], dam[0])))))] = number_eggs/2
          eggs_generated[tuple(sorted(tuple(set((sire[1], dam[0])))))] = number_eggs/2
        elif len(sire) == 1 and len(dam) == 2:
          eggs_generated[tuple(sorted(tuple(set((sire[0], dam[0])))))] = number_eggs/2
          eggs_generated[tuple(sorted(tuple(set((sire[0], dam[1])))))] = number_eggs/2
        else: #
          # drawing both from the sire in the first case ensures heterozygotes
          # but is a bit hacky.
          eggs_generated[tuple(sorted(tuple(set((sire[0], sire[1])))))] = number_eggs/2
          # and the below gets us our two types of homozygotes
          eggs_generated[tuple(sorted(tuple(set((sire[0], dam[0])))))] = number_eggs/4
          eggs_generated[tuple(sorted(tuple(set((sire[1], dam[1])))))] = number_eggs/4
          
        return eggs_generated
      else:
        # additive genes, assume genetic state for an individual looks like a number between 0 and 1.
        # because we're only dealing with the heritable part here don't need to do any of the comparison
        # to population mean or impact of heritability, etc - that would appear in the code dealing with treatment
        # so we could use just the mid-parent value for this genetic recording for children
        # as with the discrete genetic model, this will be deterministic for now
        eggs_generated = {}
        mid_parent = np.round((sire + dam)/2, 1)
        eggs_generated[mid_parent] = number_eggs
        
        return eggs_generated
    
    

    def update_distrib_discrete_add(self, distrib_delta, distrib):
      """
       I've assumed that both distrib and delta are dictionaries
       and are *not* normalised (that is, they are effectively counts)
       I've also assumed that we never want a count below zero
       Code is naive - interpret as algorithm spec
       combine these two functions with a negation of a dict?
      """

      for geno in distrib_delta:
        if geno not in distrib:
          distrib[geno] = 0
        distrib[geno] += distrib_delta[geno]

    
    def update_distrib_discrete_subtract(self, distrib_delta, distrib):
      for geno in distrib:
        if geno in distrib_delta:
            distrib[geno] -= distrib_delta[geno]
        if distrib[geno] < 0:
          distrib[geno] = 0
    
    

    def select_dams(self, distrib_dams_available, num_dams):
        """
        Assumes the usual dictionary representation of number
        of dams - genotype:number_available
        function separated from other breeding processses to make it easier to come back and optimise
        TODO: there must be a faster way to do this. 
        returns a dictionary in the same format giving genotype:number_selected
        if the num_dams exceeds number available, gives back all the dams
        """    
        delta_dams_selected = {}
        copy_dams_avail = copy.deepcopy(distrib_dams_available)
        if sum(distrib_dams_available.values()) <= num_dams:
            return copy_dams_avail
        
        for _ in range(num_dams):
            this_dam = choose_from_distrib(copy_dams_avail)
            copy_dams_avail[this_dam] -= 1
            if this_dam not in delta_dams_selected:
                delta_dams_selected[this_dam] = 0
            delta_dams_selected[this_dam] += 1
            
        return delta_dams_selected
                
    
    def choose_from_distrib(self, distrib):
      max_val = sum(distrib.values())
      this_draw = np.random.randint(0, high=max_val)
      sum_so_far = 0
      for val in distrib:
        sum_so_far += distrib[val]
        if this_draw <= sum_so_far:
          return val
        
>>>>>>> d41a9204

    def get_num_eggs(self, mated_females, cur_month) -> int:
        """
        Get the number of new eggs
        :param mated_females the number of mated females that reproduce
        :param cur_month the current month (to compute the temperature)
        :returns the number of eggs produced
        """

        # See Aldrin et al. 2017, §2.2.6
        female_population = self.lice_population["L5f"]

        assert female_population >= mated_females
        age_distrib = self.get_stage_ages_distrib("L5f")
        age_range = np.arange(1, len(age_distrib) + 1)

        mated_females_distrib = mated_females * age_distrib
        ave_temp = self.farm.year_temperatures[cur_month - 1]
        temperature_factor = self.cfg.delta_m10["L0"] * (10 / ave_temp) ** self.cfg.delta_p["L0"]

        reproduction_rates = self.cfg.reproduction_eggs_first_extruded * \
                             (age_range ** self.cfg.reproduction_age_dependence) / (temperature_factor + 1)

        return np.random.poisson(np.round(np.sum(reproduction_rates * mated_females_distrib)))

    def create_offspring(self):
        """
        TODO - convert this ().
                #create offspring
                bv_lst = []
                eggs_now = int(round(eggs*tau/d_hatching(temp_now)))
                for i in dams:
                    if farm==0:
                        r = np.random.uniform(0,1,1)
                        if r>inpt.prop_influx:
                            underlying = 0.5*df_list[fc].loc[df_list[fc].index==i,'resistanceT1'].values\
                               + 0.5*df_list[fc].loc[df_list[fc].index==i,'mate_resistanceT1'].values + \
                               np.random.normal(0, farms_sigEMB[farm], eggs_now+250)/np.sqrt(2)
                        else:
                            underlying = np.random.normal(inpt.f_muEMB,inpt.f_sigEMB,eggs_now+250)
                    else:
                        underlying = 0.5*df_list[fc].loc[df_list[fc].index==i,'resistanceT1'].values\
                               + 0.5*df_list[fc].loc[df_list[fc].index==i,'mate_resistanceT1'].values + \
                               np.random.normal(0, farms_sigEMB[farm], eggs_now+250)/np.sqrt(2)
                    bv_lst.extend(underlying.tolist())
                new_offs = len(dams)*eggs_now

                #print("       farms =  {}".format(inpt.nfarms))
                num = 0
                for f in range(inpt.nfarms):
                    #print("       farm {}".format(f))
                    arrivals = np.random.poisson(prop_arrive[farm][f]*new_offs)
                    if arrivals>0:
                        num = num + 1
                        offs = pd.DataFrame(columns=df_list[fc].columns)
                        offs['MF'] = np.random.choice(['F','M'], arrivals)
                        offs['Farm'] = f
                        offs['Cage'] = np.random.choice(range(1,inpt.ncages[farm]+1), arrivals)
                        offs['stage'] = np.repeat(1, arrivals)
                        offs['stage_age'] = np.repeat(0, arrivals)
                        if len(bv_lst)<arrivals:
                            randams = np.random.choice(dams,arrivals-len(bv_lst))
                            for i in randams:
                                underlying = 0.5*df_list[fc].resistanceT1[df_list[fc].index==i]\
                                   + 0.5*df_list[fc].mate_resistanceT1[df_list[fc].index==i]+ \
                                   np.random.normal(0, farms_sigEMB[farm], 1)/np.sqrt(2)
                                bv_lst.extend(underlying)
                        ran_bvs = np.random.choice(len(bv_lst),arrivals,replace=False)
                        offs['resistanceT1'] = [bv_lst[i] for i in ran_bvs]
                        for i in sorted(ran_bvs, reverse=True):
                            del bv_lst[i]
                        Earrival = [hrs_travel[farm][i] for i in offs.Farm]
                        offs['arrival'] = np.random.poisson(Earrival)
                        offs['avail'] = 0
                        offs['date'] = cur_date
                        offs['nmates'] = 0
                        offspring = offspring.append(offs, ignore_index=True)
                        del offs
        """
        pass


    def update_deltas(self, dead_lice_dist, treatment_mortality,
                      fish_deaths_natural, fish_deaths_from_lice,
                      new_L2, new_L4, new_females, new_males,
                      new_infections, lice_from_reservoir,
                      delta_avail_dams, delta_eggs):
        """
        Update the number of fish and the lice in each life stage given
        the number that move between stages in this time period, as well as
        genotypes of each life stage,
        the genotypes of unavailable females, and the genotypes of eggs after mating.
        """

        for stage in self.lice_population:
            # update background mortality
            bg_delta = self.lice_population[stage] - dead_lice_dist[stage]
            self.lice_population[stage] = max(0, bg_delta)

            # update population due to treatment
            num_dead = treatment_mortality.get(stage, 0)
            treatment_delta = self.lice_population[stage] - num_dead
            self.lice_population[stage] = max(0, treatment_delta)

        self.lice_population['L5m'] += new_males
        self.lice_population['L5f'] += new_females

        update_L4 = self.lice_population['L4'] - (new_males + new_females) + new_L4
        self.lice_population['L4'] = max(0, update_L4)

        update_L3 = self.lice_population['L3'] - new_L4 + new_infections
        self.lice_population['L3'] = max(0, update_L3)

        update_L2 = self.lice_population['L2'] + new_L2 - new_infections + lice_from_reservoir["L2"]
        self.lice_population['L2'] = max(0, update_L2)

        update_L1 = self.lice_population['L1'] - new_L2 + lice_from_reservoir["L1"]
        self.lice_population['L1'] = max(0, update_L1)

        self.update_distrib_discrete_subtract(delta_avail_dams, self.available_dams)
        self.update_distrib_discrete_add(delta_eggs, self.egg_genotypes)
        
         #  TODO: update life-stage progression genotypes as well
         #  TODO: remove females that leave L5f by dying from available_dams
        

        self.num_fish -= fish_deaths_natural
        self.num_fish -= fish_deaths_from_lice

        # treatment may kill some lice attached to the fish, thus update at the very end
        self.num_infected_fish = self.get_mean_infected_fish()

        return self.lice_population

    def get_background_lice_mortality(self, lice_population):
        """
        Background death in a stage (remove entry) -> rate = number of
        individuals in stage*stage rate (nauplii 0.17/d, copepods 0.22/d,
        pre-adult female 0.05, pre-adult male ... Stien et al 2005)
        """
        lice_mortality_rates = self.cfg.background_lice_mortality_rates

        dead_lice_dist = {}
        for stage in lice_population:
            mortality_rate = lice_population[stage] * lice_mortality_rates[stage] * self.cfg.tau
            mortality = min(np.random.poisson(mortality_rate), lice_population[stage])
            dead_lice_dist[stage] = mortality

        self.logger.debug('    background mortality distribn of dead lice = {}'.format(dead_lice_dist))
        return dead_lice_dist

    def fish_growth_rate(self, days):
        return 10000/(1 + math.exp(-0.01*(days-475)))

    def to_csv(self):
        """
        Save the contents of this cage as a CSV string
        for writing to a file later.
        """

        data = [str(self.id), str(self.num_fish)]
        data.extend([str(val) for val in self.lice_population.values()])
        data.append(str(sum(self.lice_population.values())))

        return ", ".join(data)

    def get_reservoir_lice(self, pressure):
        """Get distribution of lice coming from the reservoir

        :param pressure: External pressure
        :type pressure: int
        :return: Distribution of lice in L1 and L2
        :rtype: dict
        """
        
        if pressure == 0:
            return {"L1": 0, "L2": 0}
        
        num_L1 = self.cfg.rng.integers(low=0, high=pressure, size=1)[0]
        new_lice_dist = {"L1": num_L1, "L2": pressure - num_L1}
        self.logger.debug('    distribn of new lice from reservoir = {}'.format(new_lice_dist))
        return new_lice_dist<|MERGE_RESOLUTION|>--- conflicted
+++ resolved
@@ -1,7 +1,6 @@
 import datetime as dt
 import math
 import json
-import random
 import copy
 
 import numpy as np
@@ -33,17 +32,12 @@
         self.start_date = cfg.farms[self.farm_id].cages_start[cage_id]
         self.date = cfg.start_date
 
-        self.lice_population = {'L1': cfg.ext_pressure, 'L2': 0, 'L3': 30, 'L4': 30, 'L5f': 10, 'L5m': 0}
+        # TODO: update with calculations
+        self.lice_population = {'L1': cfg.ext_pressure, 'L2': 0, 'L3': 30, 'L4': 30, 'L5f': 10, 'L5m': 10}
         self.num_fish = cfg.farms[self.farm_id].num_fish
         self.num_infected_fish = self.get_mean_infected_fish()
         self.farm = farm
 
-        # TODO: update with calculations
-<<<<<<< HEAD
-
-=======
-        self.lice_population = {'L1': cfg.ext_pressure, 'L2': 0, 'L3': 30, 'L4': 30, 'L5f': 10, 'L5m': 0}
- 
         self.egg_genotypes = {}
         self.available_dams = {}
         
@@ -53,7 +47,7 @@
         # for now I've hard-coded in one mechanism in this setup, and a particular genotype starting point. Should probably be from a config file?
         self.genetic_mechanism = 'discrete'
         
-        generic_discrete_props = {('A'):0.25, ('a'): 0.25, tuple(sorted(('A', 'a'))): 0.5}
+        generic_discrete_props = {('A',):0.25, ('a',): 0.25, ('A', 'a'): 0.5}
         
         self.geno_by_lifestage = {}
         for stage in self.lice_population:
@@ -62,7 +56,6 @@
                 self.geno_by_lifestage[stage][geno] = np.round(generic_discrete_props[geno]*self.lice_population[stage], 0)
 
         self.available_dams = copy.deepcopy(self.geno_by_lifestage['L5f'])
->>>>>>> d41a9204
 
         # The original code was a IBM, here we act on populations so the age in each stage must
         # be a distribution.
@@ -135,21 +128,13 @@
         # Infection events
         num_infection_events = self.do_infection_events(days_since_start)
 
-<<<<<<< HEAD
-        # TODO: Mating events - merge with Jess's PR
-        #matings = self.do_mating_events()
-        num_matings = self.get_num_matings()
-=======
         # Mating events that create eggs
         delta_avail_dams, delta_eggs = self.do_mating_events()
->>>>>>> d41a9204
-
-        num_eggs = self.get_num_eggs(num_matings, cur_date.month)
 
         # TODO: should we keep eggs in a queue until they hatch? Or should we keep a typical age distribution for them?
 
         # TODO: create offspring.
-        self.create_offspring()
+        # self.create_offspring()
 
         # lice coming from reservoir
         lice_from_reservoir = self.get_reservoir_lice(pressure)
@@ -423,20 +408,6 @@
 
         inf_events = np.random.poisson(Einf * num_avail_lice)
         return min(inf_events, num_avail_lice)
-    
-    def get_num_mating_events(self):
-        """
-        TODO
-        """
-        return 10
-    
-    def get_num_eggs(self):
-        """
-        TODO
-        
-        probably depends on water temperature, maybe other things?
-        """
-        return 500
 
     def get_infecting_population(self) -> int:
         infective_stages = ["L3", "L4", "L5m", "L5f"]
@@ -482,54 +453,18 @@
 
     def do_mating_events(self):
         """
-<<<<<<< HEAD
-        TODO
-        """
-
-        """
-        TODO - convert this (it is an IBM so we will also need to think about the numbers of events rather than who is mating).
-        This code assumes ALL available females and males are mating (at least, the minimum between the two).
-        When breaking ties, the youngest ones are usually preferred.
-        Mating is performed mainly to re-calculate their resistance factors, but otherwise I believe we can get away
-        with a simple sigmoid. For a more advanced approach see: https://doi.org/10.1002/ecs2.2040
-                        #Mating events---------------------------------------------------------------------
-                #who is mating
-                females = df_list[fc].loc[(df_list[fc].stage==5) & (df_list[fc].avail==0)].index
-                males = df_list[fc].loc[(df_list[fc].stage==6) & (df_list[fc].avail==0)].index
-                nmating = min(sum(df_list[fc].index.isin(females)),\
-                          sum(df_list[fc].index.isin(males)))
-                if nmating>0:
-                    sires = np.random.choice(males, nmating, replace=False)
-                    p_dams = 1 - (df_list[fc].loc[df_list[fc].index.isin(females),'stage_age']/
-                                np.sum(df_list[fc].loc[df_list[fc].index.isin(females),'stage_age'])+1)
-                    dams = np.random.choice(females, nmating, p=np.array(p_dams/np.sum(p_dams)).tolist(), replace=False)
-                else:
-                    sires = []
-                    dams = []
-                df_list[fc].loc[df_list[fc].index.isin(dams),'avail'] = 1
-                df_list[fc].loc[df_list[fc].index.isin(sires),'avail'] = 1
-                df_list[fc].loc[df_list[fc].index.isin(dams),'nmates'] = df_list[fc].loc[df_list[fc].index.isin(dams),'nmates'].values + 1
-                df_list[fc].loc[df_list[fc].index.isin(sires),'nmates'] = df_list[fc].loc[df_list[fc].index.isin(sires),'nmates'].values + 1
-                #Add genotype of sire to dam info
-                df_list[fc].loc[df_list[fc].index.isin(dams),'mate_resistanceT1'] = \
-                df_list[fc].loc[df_list[fc].index.isin(sires),'resistanceT1'].values
-        """
-
-        pass
-=======
-         will generate two deltas:  one to add to unavailable dams and subtract from available dams, one to add to eggs 
-         assume males don't become unavailable? in this case we don't need a delta for sires
-         TODO: deal properly with fewer individuals than matings required
-         TODO: right now discrete mode is hard-coded, once we have quantitative egg generation implemented, need to add a switch
-        """
-        
-        
-        distrib_sire_available = self.geno_by_lifestage['L5m']
-        distrib_dam_available = self.available_dams 
+        will generate two deltas:  one to add to unavailable dams and subtract from available dams, one to add to eggs
+        assume males don't become unavailable? in this case we don't need a delta for sires
+        :param cur_date the current day (used for temperature calculation)
+
+        TODO: deal properly with fewer individuals than matings required
+        TODO: right now discrete mode is hard-coded, once we have quantitative egg generation implemented, need to add a switch
+        TODO: current date is required by get_num_eggs as of now, but the relationship between extrusion and temperature is not clear
+        """
         
         delta_eggs = {}
-        num_matings = self.get_num_mating_events()
-        
+        num_matings = self.get_num_matings()
+
         distrib_sire_available = self.geno_by_lifestage['L5m']
         distrib_dam_available = self.available_dams
         
@@ -538,86 +473,84 @@
         if sum(distrib_sire_available.values()) == 0 or sum(distrib_dam_available.values()) == 0:
           return {}, {}
       
-  #       TODO - need to add dealing with fewer males/females than the number of matings
+        # TODO - need to add dealing with fewer males/females than the number of matings
         
         for dam_geno in delta_dams:
-          for _ in range(int(delta_dams[dam_geno])):
-            sire_geno = self.choose_from_distrib(distrib_sire_available)
-            
-            new_eggs = self.generate_eggs(sire_geno, dam_geno, 'discrete')
-            
-            self.update_distrib_discrete_add(new_eggs, delta_eggs)
+            for _ in range(int(delta_dams[dam_geno])):
+                sire_geno = self.choose_from_distrib(distrib_sire_available)
+                new_eggs = self.generate_eggs(sire_geno, dam_geno, 'discrete', num_matings)
+                self.update_distrib_discrete_add(new_eggs, delta_eggs)
       
         return delta_dams, delta_eggs
 
-           
-    def generate_eggs(self, sire, dam, breeding_method):
-      """
-       if we're in the discrete 2-gene setting, assume for now that genotypes are tuples - so in a A/a genetic system, genotypes
-       could be ('A'), ('a'), or ('A', 'a')     
-       right now number of offspring with each genotype are deterministic, and might be missing one (we should update to add jitter in future,
-       but this is a reasonable approx)
-       TODO: doesn't do anything sensible re: integer/real numbers of offspring  
-      """
-        
-      number_eggs = self.get_num_eggs()  
-        
-      if breeding_method == 'discrete':
-        eggs_generated = {}
-        if len(sire) == 1 and len(dam) == 1:
-          eggs_generated[tuple(sorted(tuple(set((sire[0], dam[0])))))] = number_eggs
-        elif len(sire) == 2 and len(dam) == 1:
-          eggs_generated[tuple(sorted(tuple(set((sire[0], dam[0])))))] = number_eggs/2
-          eggs_generated[tuple(sorted(tuple(set((sire[1], dam[0])))))] = number_eggs/2
-        elif len(sire) == 1 and len(dam) == 2:
-          eggs_generated[tuple(sorted(tuple(set((sire[0], dam[0])))))] = number_eggs/2
-          eggs_generated[tuple(sorted(tuple(set((sire[0], dam[1])))))] = number_eggs/2
-        else: #
-          # drawing both from the sire in the first case ensures heterozygotes
-          # but is a bit hacky.
-          eggs_generated[tuple(sorted(tuple(set((sire[0], sire[1])))))] = number_eggs/2
-          # and the below gets us our two types of homozygotes
-          eggs_generated[tuple(sorted(tuple(set((sire[0], dam[0])))))] = number_eggs/4
-          eggs_generated[tuple(sorted(tuple(set((sire[1], dam[1])))))] = number_eggs/4
-          
-        return eggs_generated
-      else:
-        # additive genes, assume genetic state for an individual looks like a number between 0 and 1.
-        # because we're only dealing with the heritable part here don't need to do any of the comparison
-        # to population mean or impact of heritability, etc - that would appear in the code dealing with treatment
-        # so we could use just the mid-parent value for this genetic recording for children
-        # as with the discrete genetic model, this will be deterministic for now
-        eggs_generated = {}
-        mid_parent = np.round((sire + dam)/2, 1)
-        eggs_generated[mid_parent] = number_eggs
-        
-        return eggs_generated
-    
-    
+    def generate_eggs(self, sire, dam, breeding_method: str, num_matings: int):
+        """
+        Generate the eggs with a given genomic distribution
+        If we're in the discrete 2-gene setting, assume for now that genotypes are tuples - so in a A/a genetic system, genotypes
+        could be ('A'), ('a'), or ('A', 'a')
+        right now number of offspring with each genotype are deterministic, and might be missing one (we should update to add jitter in future,
+        but this is a reasonable approx)
+        TODO: doesn't do anything sensible re: integer/real numbers of offspring
+        :param sire the genomics of the sires
+        :param dam the genomics of the dams
+        :param breeding_method the breeding strategy. Can be either "additive" or "discrete"
+        :param num_matings the number of matings
+        :returns a distribution on the number of generated eggs according to the distribution
+        """
+        
+        number_eggs = self.get_num_eggs(num_matings)
+
+        if breeding_method == 'discrete':
+            eggs_generated = {}
+            if len(sire) == 1 and len(dam) == 1:
+                eggs_generated[tuple(sorted(tuple({sire[0], dam[0]})))] = number_eggs
+            elif len(sire) == 2 and len(dam) == 1:
+                eggs_generated[tuple(sorted(tuple({sire[0], dam[0]})))] = number_eggs / 2
+                eggs_generated[tuple(sorted(tuple({sire[1], dam[0]})))] = number_eggs / 2
+            elif len(sire) == 1 and len(dam) == 2:
+                eggs_generated[tuple(sorted(tuple({sire[0], dam[0]})))] = number_eggs / 2
+                eggs_generated[tuple(sorted(tuple({sire[0], dam[1]})))] = number_eggs / 2
+            else: #
+                # drawing both from the sire in the first case ensures heterozygotes
+                # but is a bit hacky.
+                eggs_generated[tuple(sorted(tuple({sire[0], sire[1]})))] = number_eggs / 2
+                # and the below gets us our two types of homozygotes
+                eggs_generated[tuple(sorted(tuple({sire[0], dam[0]})))] = number_eggs / 4
+                eggs_generated[tuple(sorted(tuple({sire[1], dam[1]})))] = number_eggs / 4
+
+            return eggs_generated
+        else:
+            # additive genes, assume genetic state for an individual looks like a number between 0 and 1.
+            # because we're only dealing with the heritable part here don't need to do any of the comparison
+            # to population mean or impact of heritability, etc - that would appear in the code dealing with treatment
+            # so we could use just the mid-parent value for this genetic recording for children
+            # as with the discrete genetic model, this will be deterministic for now
+            eggs_generated = {}
+            mid_parent = np.round((sire + dam)/2, 1)
+            eggs_generated[mid_parent] = number_eggs
+
+            return eggs_generated
 
     def update_distrib_discrete_add(self, distrib_delta, distrib):
-      """
-       I've assumed that both distrib and delta are dictionaries
-       and are *not* normalised (that is, they are effectively counts)
-       I've also assumed that we never want a count below zero
-       Code is naive - interpret as algorithm spec
-       combine these two functions with a negation of a dict?
-      """
-
-      for geno in distrib_delta:
-        if geno not in distrib:
-          distrib[geno] = 0
-        distrib[geno] += distrib_delta[geno]
-
-    
+        """
+        I've assumed that both distrib and delta are dictionaries
+        and are *not* normalised (that is, they are effectively counts)
+        I've also assumed that we never want a count below zero
+        Code is naive - interpret as algorithm spec
+        combine these two functions with a negation of a dict?
+        """
+
+        for geno in distrib_delta:
+            if geno not in distrib:
+                distrib[geno] = 0
+            distrib[geno] += distrib_delta[geno]
+
     def update_distrib_discrete_subtract(self, distrib_delta, distrib):
-      for geno in distrib:
-        if geno in distrib_delta:
-            distrib[geno] -= distrib_delta[geno]
-        if distrib[geno] < 0:
-          distrib[geno] = 0
-    
-    
+        for geno in distrib:
+            if geno in distrib_delta:
+                distrib[geno] -= distrib_delta[geno]
+            if distrib[geno] < 0:
+                distrib[geno] = 0
 
     def select_dams(self, distrib_dams_available, num_dams):
         """
@@ -634,49 +567,48 @@
             return copy_dams_avail
         
         for _ in range(num_dams):
-            this_dam = choose_from_distrib(copy_dams_avail)
+            this_dam = self.choose_from_distrib(copy_dams_avail)
             copy_dams_avail[this_dam] -= 1
             if this_dam not in delta_dams_selected:
                 delta_dams_selected[this_dam] = 0
             delta_dams_selected[this_dam] += 1
             
         return delta_dams_selected
-                
-    
+
     def choose_from_distrib(self, distrib):
-      max_val = sum(distrib.values())
-      this_draw = np.random.randint(0, high=max_val)
-      sum_so_far = 0
-      for val in distrib:
-        sum_so_far += distrib[val]
-        if this_draw <= sum_so_far:
-          return val
-        
->>>>>>> d41a9204
-
-    def get_num_eggs(self, mated_females, cur_month) -> int:
+        max_val = sum(distrib.values())
+        this_draw = np.random.randint(0, high=max_val)
+        sum_so_far = 0
+        for val in distrib:
+            sum_so_far += distrib[val]
+            if this_draw <= sum_so_far:
+                return val
+        
+    def get_num_eggs(self, mated_females) -> int:
         """
         Get the number of new eggs
         :param mated_females the number of mated females that reproduce
-        :param cur_month the current month (to compute the temperature)
         :returns the number of eggs produced
         """
 
         # See Aldrin et al. 2017, §2.2.6
-        female_population = self.lice_population["L5f"]
-
-        assert female_population >= mated_females
         age_distrib = self.get_stage_ages_distrib("L5f")
         age_range = np.arange(1, len(age_distrib) + 1)
 
+        # TODO: keep track of free females before calculating mating
         mated_females_distrib = mated_females * age_distrib
-        ave_temp = self.farm.year_temperatures[cur_month - 1]
-        temperature_factor = self.cfg.delta_m10["L0"] * (10 / ave_temp) ** self.cfg.delta_p["L0"]
-
-        reproduction_rates = self.cfg.reproduction_eggs_first_extruded * \
-                             (age_range ** self.cfg.reproduction_age_dependence) / (temperature_factor + 1)
-
-        return np.random.poisson(np.round(np.sum(reproduction_rates * mated_females_distrib)))
+        eggs = self.cfg.reproduction_eggs_first_extruded *\
+            (age_range ** self.cfg.reproduction_age_dependence) * mated_females_distrib
+
+        return np.random.poisson(np.round(np.sum(eggs)))
+        # TODO: We are deprecating this. Need to investigate if temperature data is useful. See #46
+        # ave_temp = self.farm.year_temperatures[cur_month - 1]
+        #temperature_factor = self.cfg.delta_m10["L0"] * (10 / ave_temp) ** self.cfg.delta_p["L0"]
+
+        #reproduction_rates = self.cfg.reproduction_eggs_first_extruded * \
+        #                     (age_range ** self.cfg.reproduction_age_dependence) / (temperature_factor + 1)
+
+        #return np.random.poisson(np.round(np.sum(reproduction_rates * mated_females_distrib)))
 
     def create_offspring(self):
         """
@@ -734,7 +666,6 @@
         """
         pass
 
-
     def update_deltas(self, dead_lice_dist, treatment_mortality,
                       fish_deaths_natural, fish_deaths_from_lice,
                       new_L2, new_L4, new_females, new_males,
