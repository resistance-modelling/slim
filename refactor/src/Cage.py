import datetime as dt
import math
import json
import random
import copy

import numpy as np
from scipy import stats


class Cage:
    """
    Fish cages contain the fish.
    """

    lice_stages = ['L1', 'L2', 'L3', 'L4', 'L5f', 'L5m']
    susceptible_stages = lice_stages[2:]

    def __init__(self, cage_id, cfg, farm):
        """
        Create a cage on a farm
        :param farm_id: the farm this cage is attached to
        :param cage_id: the label (id) of the cage within the farm
        :param cfg the farm configuration
        :param farm a Farm object
        """

        self.cfg = cfg
        self.logger = cfg.logger
        self.id = cage_id

        self.farm_id = farm.name
        self.start_date = cfg.farms[self.farm_id].cages_start[cage_id]
        self.date = cfg.start_date
        self.num_fish = cfg.farms[self.farm_id].num_fish
        self.num_infected_fish = 0
        self.farm = farm

        # TODO: update with calculations
        self.lice_population = {'L1': cfg.ext_pressure, 'L2': 0, 'L3': 30, 'L4': 30, 'L5f': 10, 'L5m': 0}
 
        self.egg_genotypes = {}
        self.available_dams = {}
        
        # TODO/Question: what's the best way to deal with having multiple possible genetic schemes?
        # TODO/Question: I suppose some of this initial genotype information ought to come from the config file
        # TODO/Question: the genetic mechanism will be the same for all lice in a simulation, so should it live in the driver?
        # for now I've hard-coded in one mechanism in this setup, and a particular genotype starting point. Should probably be from a config file?
        self.genetic_mechanism = 'discrete'
        
        generic_discrete_props = {('A'):0.25, ('a'): 0.25, ('A', 'a'): 0.5}
        
        self.geno_by_lifestage = {}
        for stage in self.lice_population:
            self.geno_by_lifestage[stage] = {}
            for geno in generic_discrete_props:
                self.geno_by_lifestage[stage][geno] = np.round(generic_discrete_props[geno]*self.lice_population[stage], 0)

        self.available_dams = copy.deepcopy(self.geno_by_lifestage['L5f'])

        # The original code was a IBM, here we act on populations so the age in each stage must
        # be a distribution.

        # lice_gender = {} #np.random.choice(['F','M'],nplankt)
        # lice_age = {} # np.random.choice(range(15),nplankt,p=p)
        # self.nplankt = nplankt
        # self.m_f = np.random.choice(['F', 'M'], nplankt)
        # self.stage = 1
        # prob = stats.poisson.pmf(range(15), 3)
        # prob = prob/np.sum(prob) #probs need to add up to one
        # self.stage_age = np.random.choice(range(15), nplankt, p=prob)
        # self.avail = 0
        # self.resistance_t1 = np.random.normal(cfg.f_muEMB, cfg.f_sigEMB, nplankt)
        # self.avail = 0
        # self.arrival = 0
        # self.nmates = 0

    def __str__(self):
        """
        Get a human readable string representation of the cage in json form.
        :return: a description of the cage
        """

        filtered_vars = vars(self).copy()
        del filtered_vars["farm"]
        del filtered_vars["logger"]
        del filtered_vars["cfg"]
        for k in filtered_vars:
            if isinstance(filtered_vars[k], dt.datetime):
                filtered_vars[k] = filtered_vars[k].strftime("%Y-%m-%d %H:%M:%S")

        return json.dumps(filtered_vars, indent=4)
        # return json.dumps(self, cls=CustomCageEncoder, indent=4)

    def update(self, cur_date, step_size, pressure):
        """Update the cage at the current time step.

        :param cur_date: Current date of simualtion
        :type cur_date: datetime.datetime
        :param step_size: Step size
        :type step_size: int
        :param pressure: External pressure, planctonic lice coming from the reservoir.
        :type pressure: int
        """

        self.logger.debug(f"  Updating farm {self.farm_id} / cage {self.id}")
        self.logger.debug(f"    initial lice population = {self.lice_population}")
        self.logger.debug(f"    initial fish population = {self.num_fish}")

        days_since_start = (cur_date - self.date).days

        # Background lice mortality events
        dead_lice_dist = self.get_background_lice_mortality(self.lice_population)

        # Treatment mortality events
        treatment_mortality = self.get_lice_treatment_mortality(cur_date)

        # Development events
        new_L2, new_L4, new_females, new_males = self.get_lice_lifestage(cur_date.month)

        # Fish growth and death
        fish_deaths_natural, fish_deaths_from_lice = self.get_fish_growth(days_since_start, step_size)

        # Infection events
        num_infection_events = self.do_infection_events(days_since_start)

        # Mating events that create eggs
        delta_avail_dams, delta_eggs = self.do_mating_events()

        # TODO: create offspring
        self.create_offspring()

        # lice coming from reservoir
        lice_from_reservoir = self.get_reservoir_lice(pressure)

        # TODO
<<<<<<< HEAD
        self.update_deltas(dead_lice_dist, treatment_mortality, fish_deaths_natural,
                fish_deaths_from_lice, new_L2, new_L4, new_females, new_males, num_infected_fish, delta_avail_dams, delta_eggs)
=======
        self.update_deltas(dead_lice_dist,
                           treatment_mortality,
                           fish_deaths_natural,
                           fish_deaths_from_lice,
                           new_L2,
                           new_L4,
                           new_females,
                           new_males,
                           num_infection_events,
                           lice_from_reservoir)
>>>>>>> 0cfec222

        self.logger.debug("    final lice population = {}".format(self.lice_population))
        self.logger.debug("    final fish population = {}".format(self.num_fish))

    def get_lice_treatment_mortality_rate(self, cur_date):
        """
        Compute the mortality rate due to chemotherapeutic treatment (See Aldrin et al, 2017, §2.2.3)
        """
        num_susc = sum(self.lice_population[x] for x in self.susceptible_stages)

        # TODO: take temperatures into account? See #22
        if cur_date - dt.timedelta(days=self.cfg.delay_EMB) in self.cfg.farms[self.farm_id].treatment_dates:
            self.logger.debug('    treating farm {}/cage {} on date {}'.format(self.farm_id,
                                                                               self.id, cur_date))

            # number of lice in those stages that are susceptible to Emamectin Benzoate (i.e.
            # those L3 or above)
            # we assume the mortality rate is the same across all stages and ages, but this may change in the future
            # (or with different chemicals)

            # model the resistence of each lice in the susceptible stages (phenoEMB) and estimate
            # the mortality rate due to treatment (ETmort).
            pheno_emb = np.random.normal(self.cfg.f_meanEMB, self.cfg.f_sigEMB, num_susc) \
                        + np.random.normal(self.cfg.env_meanEMB, self.cfg.env_sigEMB, num_susc)
            pheno_emb = 1 / (1 + np.exp(pheno_emb))
            mortality_rate = sum(pheno_emb) * self.cfg.EMBmort
            return mortality_rate, pheno_emb, num_susc

        else:
            return 0, 0, num_susc

    def get_lice_treatment_mortality(self, cur_date):
        """
        Calculate the number of lice in each stage killed by treatment.
        """

        dead_lice_dist = {stage: 0 for stage in self.lice_stages}

        mortality_rate, pheno_emb, num_susc = self.get_lice_treatment_mortality_rate(cur_date)

        if mortality_rate > 0:
            num_dead_lice = np.random.poisson(mortality_rate)
            num_dead_lice = min(num_dead_lice, num_susc)

            # Now we need to decide how many lice from each stage die,
            #   the algorithm is to label each louse  1...num_susc
            #   assign each of these a probability of dying as (phenoEMB)/np.sum(phenoEMB)
            #   randomly pick lice according to this probability distribution
            #        now we need to find out which stages these lice are in by calculating the
            #        cumulative sum of the lice in each stage and finding out how many of our
            #        dead lice falls into this bin.
            p = (pheno_emb) / np.sum(pheno_emb)
            dead_lice = np.random.choice(range(num_susc), num_dead_lice, p=p,
                                         replace=False).tolist()
            total_so_far = 0
            for stage in self.susceptible_stages:
                num_dead = len([x for x in dead_lice if total_so_far <= x <
                                (total_so_far + self.lice_population[stage])])
                total_so_far += self.lice_population[stage]
                if num_dead > 0:
                    dead_lice_dist[stage] = num_dead

            self.logger.debug('      distribution of dead lice on farm {}/cage {} = {}'
                              .format(self.farm_id, self.id, dead_lice_dist))

            assert num_dead_lice == sum(list(dead_lice_dist.values()))
        return dead_lice_dist

    def get_stage_ages_distrib(self, stage: str, size=15):
        """
        Create an age distribution (in days) for the sea lice within a lyfecycle stage.
        In absence of further data or constraints, we simply assume it's a uniform distribution
        """

        stage_age_max_days = self.cfg.stage_age_evolutions[stage]
        p = np.ones((size,))
        p[size - stage_age_max_days:] = 0
        return p / np.sum(p)

    @staticmethod
    def get_evolution_ages(size: int, minimum_age: int, mean: int, development_days=25):
        """
        Create an age distribution (in days) for the sea lice within a lifecycle stage.
        TODO: This actually computes the evolution ages.
        :param size the number of lice to consider
        :param minimum_age the minimum age before an evolution is allowed
        :param mean the mean of the distribution. mean must be bigger than min.
        :param development_days the maximum age to consider
        :return a size-long array of ages (in days)
        """

        # Create a shifted poisson distribution,
        k = mean - minimum_age
        max_quantile = development_days - minimum_age

        assert minimum_age > 0, "min must be positive"
        assert k > 0, "mean must be greater than min."

        p = stats.poisson.pmf(range(max_quantile), k)
        p = p / np.sum(p)  # probs need to add up to one
        return np.random.choice(range(max_quantile), size, p=p) + minimum_age

    def get_lice_lifestage(self, cur_month):
        """
        Move lice between lifecycle stages.
        See Section 2.1 of Aldrin et al. (2017)
        """
        self.logger.debug('    updating lice lifecycle stages')

        def dev_times(del_p, del_m10, del_s, temp_c, ages):
            """
            Probability of developing after n_days days in a stage as given by Aldrin et al 2017
            See section 2.2.4 of Aldrin et al. (2017)
            :param ages: stage-age
            :param del_p: power transformation constant on temp_c
            :param del_m10: 10 °C median reference value
            :param del_s: fitted Weibull shape parameter
            :param temp_c: average temperature in °C
            :return: expected development rate
            """
            epsilon = 1e-30
            del_m = del_m10 * (10 / temp_c) ** del_p

            unbounded = math.log(2) * del_s * ages ** (del_s - 1) * del_m ** (-del_s)
            unbounded = np.clip(unbounded, epsilon, 1)
            return unbounded.astype('float64')

        lice_dist = {}
        ave_temp = self.farm.year_temperatures[cur_month - 1]

        # L4 -> L5
        # TODO these blocks look like the same?

        num_lice = self.lice_population['L4']
        stage_ages = self.get_evolution_ages(num_lice, minimum_age=10, mean=15)

        l4_to_l5 = dev_times(self.cfg.delta_p["L4"], self.cfg.delta_m10["L4"], self.cfg.delta_s["L4"],
                             ave_temp, stage_ages)
        num_to_move = min(np.random.poisson(np.sum(l4_to_l5)), num_lice)
        new_females = np.random.choice([math.floor(num_to_move / 2.0), math.ceil(num_to_move / 2.0)])
        new_males = (num_to_move - new_females)

        lice_dist['L5f'] = new_females
        lice_dist['L5m'] = (num_to_move - new_females)

        # L3 -> L4
        num_lice = self.lice_population['L3']
        stage_ages = self.get_evolution_ages(num_lice, minimum_age=15, mean=18)
        l3_to_l4 = dev_times(self.cfg.delta_p["L3"], self.cfg.delta_m10["L3"], self.cfg.delta_s["L3"],
                             ave_temp, stage_ages)
        num_to_move = min(np.random.poisson(np.sum(l3_to_l4)), num_lice)
        new_L4 = num_to_move

        lice_dist['L4'] = num_to_move

        # L2 -> L3
        # This is done in do_infection_events()

        # L1 -> L2
        num_lice = self.lice_population['L2']
        stage_ages = self.get_evolution_ages(num_lice, minimum_age=3, mean=4)
        l1_to_l2 = dev_times(self.cfg.delta_p["L1"], self.cfg.delta_m10["L1"], self.cfg.delta_s["L1"],
                             ave_temp, stage_ages)
        num_to_move = min(np.random.poisson(np.sum(l1_to_l2)), num_lice)
        new_L2 = num_to_move

        lice_dist['L2'] = num_to_move

        self.logger.debug('      distribution of new lice lifecycle stages on farm {}/cage {} = {}'
                          .format(self.farm_id, self.id, lice_dist))

        return new_L2, new_L4, new_females, new_males

    def get_fish_growth(self, days, step_size):
        """
        Get the new number of fish after a step size.
        """

        self.logger.debug('    updating fish population')

        def fb_mort(days):
            """
            Fish background mortality rate, decreasing as in Soares et al 2011

            Fish death rate: constant background daily rate 0.00057 based on
            www.gov.scot/Resource/0052/00524803.pdf
            multiplied by lice coefficient see surv.py (compare to threshold of 0.75 lice/g fish)

            TODO: what should we do with the formulae?

            :param days: number of days elapsed
            :return: fish background mortality rate
            """
            return 0.00057  # (1000 + (days - 700)**2)/490000000

        # Apply a sigmoid based on the number of lice per fish
        pathogenic_lice = sum([self.lice_population[stage] for stage in self.susceptible_stages])
        if self.num_infected_fish > 0:
            lice_per_host_mass = pathogenic_lice / (self.num_infected_fish * self.fish_growth_rate(days))
        else:
            lice_per_host_mass = 0.0
        prob_lice_death = 1 / (1 + math.exp(-self.cfg.fish_mortality_k *
                                            (lice_per_host_mass - self.cfg.fish_mortality_center)))

        ebf_death = fb_mort(days) * step_size * self.num_fish
        elf_death = self.num_infected_fish * step_size * prob_lice_death
        fish_deaths_natural = np.random.poisson(ebf_death)
        fish_deaths_from_lice = np.random.poisson(elf_death)

        self.logger.debug('      number of background fish death {}, from lice {}'
                          .format(fish_deaths_natural, fish_deaths_from_lice))

        return fish_deaths_natural, fish_deaths_from_lice

    def compute_eta_aldrin(self, num_fish_in_farm, days):
        return self.cfg.infection_main_delta + math.log(num_fish_in_farm) + self.cfg.infection_weight_delta * \
               (math.log(self.fish_growth_rate(days)) - self.cfg.delta_expectation_weight_log)

    def get_infection_rates(self, days) -> (float, int):
        """
        Compute the number of lice that can infect and what their infection rate (number per fish) is

        :param days the amount of time it takes
        :returns a pair (Einf, num_avail_lice)
        """
        # Perhaps we can have a distribution which can change per day (the mean/median increaseѕ?
        # but at what point does the distribution mean decrease).
        age_distrib = self.get_stage_ages_distrib('L2')
        num_avail_lice = round(self.lice_population['L2'] * np.sum(age_distrib[1:]))
        if num_avail_lice > 0:
            num_fish_in_farm = sum([c.num_fish for c in self.farm.cages])

            # TODO: this has O(c^2) complexity
            etas = np.array([c.compute_eta_aldrin(num_fish_in_farm, days) for c in self.farm.cages])
            Einf = math.exp(etas[self.id]) / (1 + np.sum(np.exp(etas)))

            return Einf, num_avail_lice

        return 0, num_avail_lice

    def do_infection_events(self, days) -> int:
        """
        Infect fish in this cage if the sea lice are in stage L2 and at least 1 day old

        :param days the number of days elapsed
        :returns number of evolving lice, or equivalently the new number of infections
        """
        Einf, num_avail_lice = self.get_infection_rates(days)

        if Einf == 0:
            return 0
<<<<<<< HEAD
    
    def get_num_mating_events(self):
        """
        TODO
        """
        return 10
    
    def get_num_eggs_distrib(self):
        """
        TODO
        
        probably depends on water temperature, maybe other things?
        """
        return {400:5, 500 : 10, 600:5}
    
=======

        inf_events = np.random.poisson(Einf * num_avail_lice)
        return min(inf_events, num_avail_lice)

    def get_infected_fish(self):
        # the number of infections is equal to the population size from stage 3 onward
        infective_stages = ["L3", "L4", "L5m", "L5f"]
        attached_lice = sum(self.lice_population[stage] for stage in infective_stages)

        # see: https://stats.stackexchange.com/a/296053
        num_infected_fish = int(self.num_fish * (1 - ((self.num_fish - 1) / self.num_fish) ** attached_lice))
        return num_infected_fish

>>>>>>> 0cfec222
    def do_mating_events(self):
        """
        TODO
        """

        """

        """
        num_mating_events = self.get_num_mating_events()
        
        distrib_sire_available = self.geno_by_lifestage['L5m']
        distrib_dam_available = self.geno_by_lifestage['L5f']
        distrib_eggs_per_mating = self.get_num_eggs_distrib()
        
        delta_avail_dams, delta_eggs = self.generate_matings_discrete(distrib_sire_available, distrib_dam_available, distrib_eggs_per_mating, num_mating_events)
        return delta_avail_dams, delta_eggs

        
    # if we're in the discrete 2-gene setting, assume for now that genotypes are tuples - so in a A/a genetic system, genotypes
    # could be ('A'), ('a'), or ('A', 'a')     
    #  right now number of offspring with each genotype are deterministic, and might be missing one (we should update to add jitter in future,
    # but this is a reasonable approx)
    # note another todo: doesn't do anything sensible re: integer/real numbers of offspring     
    def generate_eggs(self, sire, dam, breeding_method, number_eggs):
      if breeding_method == 'discrete':
        eggs_generated = {}
        if len(sire) == 1 and len(dam) == 1:
          eggs_generated[tuple(set((sire[0], dam[0])))] = number_eggs
        elif len(sire) == 2 and len(dam) == 1:
          eggs_generated[tuple(set((sire[0], dam[0])))] = number_eggs/2
          eggs_generated[tuple(set((sire[1], dam[0])))] = number_eggs/2
        elif len(sire) == 1 and len(dam) == 2:
          eggs_generated[tuple(set((sire[0], dam[0])))] = number_eggs/2
          eggs_generated[tuple(set((sire[0], dam[1])))] = number_eggs/2
        else: #
          # drawing both from the sire in the first case ensures heterozygotes
          # but is a bit hacky.
          eggs_generated[tuple(set((sire[0], sire[1])))] = number_eggs/2
          # and the below gets us our two types of homozygotes
          eggs_generated[tuple(set((sire[0], dam[0])))] = number_eggs/4
          eggs_generated[tuple(set((sire[1], dam[1])))] = number_eggs/4
        return eggs_generated
      else:
        # additive genes, assume genetic state for an individual looks like a number between 0 and 1.
        # because we're only dealing with the heritable part here don't need to do any of the comparison
        # to population mean or impact of heritability, etc - that would appear in the code dealing with treatment
        # so we could use just the mid-parent value for this genetic recording for children
        # as with the discrete genetic model, this will be deterministic for now
        eggs_generated = {}
        mid_parent = np.round((sire + dam)/2, 1)
        eggs_generated[mid_parent] = number_eggs
        
        return eggs_generated
    
    
    # I've assumed that both distrib and delta are dictionaries
    # and are *not* normalised (that is, they are effectively counts)
    # I've also assumed that we never want a count below zero
    # Code is naive - interpret as algorithm spec
    # combine these two functions with a negation of a dict?
    def update_distrib_discrete_add(self, distrib_delta, distrib):
      # print('adding distribs')
      for geno in distrib_delta:
        if geno not in distrib:
          distrib[geno] = 0
        distrib[geno] += distrib_delta[geno]

    
    def update_distrib_discrete_subtract(self, distrib_delta, distrib):
      for geno in distrib:
        if geno in distrib_delta:
            distrib[geno] -= distrib_delta[geno]
        if distrib[geno] < 0:
          distrib[geno] = 0
    
    
    # Assumes the usual dictionary representation of number
    # of dams - genotype:number_available
    # function separated from other breeding processses to make it easier to come back and optimise
    # related TODO: there must be a faster way to do this. 
    # returns a dictionary in the same format giving genotpye:numer_selected
    # if the num_dams exceeds number available, gives back all the dams
    def select_dams(self, distrib_dams_available, num_dams):
        delta_dams_selected = {}
        copy_dams_avail = copy.deepcopy(distrib_dams_available)
        if sum(distrib_dams_available.values()) <= num_dams:
            return copy_dams_avail
        
        for _ in range(num_dams):
            this_dam = choose_from_distrib(copy_dams_avail)
            copy_dams_avail[this_dam] -= 1
            if this_dam not in delta_dams_selected:
                delta_dams_selected[this_dam] = 0
            delta_dams_selected[this_dam] += 1
            
        return delta_dams_selected
            
        
        
    
    # Assuming that these distribs are counts, and that they 
    # contain only individuals available for mating
    # will generate two deltas:  one to add to unavailable dams and subtract from available dams, one to add to eggs 
    # assume males don't become unavailable? in this case we don't need a delta for sires
    # right now only does one mating - need to deal with dams becoming unavailable if mating events is similar to number of dams
    def generate_matings_discrete(self, distrib_sire_available, distrib_dam_available, distrib_eggs_per_mating, num_matings):
      delta_eggs = {}
      delta_dams = self.select_dams(distrib_dam_available, num_matings)
      if sum(distrib_sire_available.values()) == 0 or sum(distrib_dam_available.values()) == 0:
        return {}, {}
    
#       TODO - need to add dealing with fewer males/females than the number of matings
      
      for dam_geno in delta_dams:
        for _ in range(int(delta_dams[dam_geno])):
          sire_geno = self.choose_from_distrib(distrib_sire_available)
          num_eggs = self.choose_from_distrib(distrib_eggs_per_mating)
      
          new_eggs = self.generate_eggs(sire_geno, dam_geno, 'discrete', num_eggs)
          
          self.update_distrib_discrete_add(new_eggs, delta_eggs)
    
      return delta_dams, delta_eggs
    
    
    
    def choose_from_distrib(self, distrib):
      max_val = sum(distrib.values())
      this_draw = random.randrange(max_val)
      sum_so_far = 0
      for val in distrib:
        sum_so_far += distrib[val]
        if this_draw <= sum_so_far:
          return val
        

    def create_offspring(self):
        """
        TODO
        """

        """
        TODO - convert this ().
                #create offspring
                bv_lst = []
                eggs_now = int(round(eggs*tau/d_hatching(temp_now)))
                for i in dams:
                    if farm==0:
                        r = np.random.uniform(0,1,1)
                        if r>inpt.prop_influx:
                            underlying = 0.5*df_list[fc].loc[df_list[fc].index==i,'resistanceT1'].values\
                               + 0.5*df_list[fc].loc[df_list[fc].index==i,'mate_resistanceT1'].values + \
                               np.random.normal(0, farms_sigEMB[farm], eggs_now+250)/np.sqrt(2)
                        else:
                            underlying = np.random.normal(inpt.f_muEMB,inpt.f_sigEMB,eggs_now+250)
                    else:
                        underlying = 0.5*df_list[fc].loc[df_list[fc].index==i,'resistanceT1'].values\
                               + 0.5*df_list[fc].loc[df_list[fc].index==i,'mate_resistanceT1'].values + \
                               np.random.normal(0, farms_sigEMB[farm], eggs_now+250)/np.sqrt(2)
                    bv_lst.extend(underlying.tolist())
                new_offs = len(dams)*eggs_now

                #print("       farms =  {}".format(inpt.nfarms))
                num = 0
                for f in range(inpt.nfarms):
                    #print("       farm {}".format(f))
                    arrivals = np.random.poisson(prop_arrive[farm][f]*new_offs)
                    if arrivals>0:
                        num = num + 1
                        offs = pd.DataFrame(columns=df_list[fc].columns)
                        offs['MF'] = np.random.choice(['F','M'], arrivals)
                        offs['Farm'] = f
                        offs['Cage'] = np.random.choice(range(1,inpt.ncages[farm]+1), arrivals)
                        offs['stage'] = np.repeat(1, arrivals)
                        offs['stage_age'] = np.repeat(0, arrivals)
                        if len(bv_lst)<arrivals:
                            randams = np.random.choice(dams,arrivals-len(bv_lst))
                            for i in randams:
                                underlying = 0.5*df_list[fc].resistanceT1[df_list[fc].index==i]\
                                   + 0.5*df_list[fc].mate_resistanceT1[df_list[fc].index==i]+ \
                                   np.random.normal(0, farms_sigEMB[farm], 1)/np.sqrt(2)
                                bv_lst.extend(underlying)
                        ran_bvs = np.random.choice(len(bv_lst),arrivals,replace=False)
                        offs['resistanceT1'] = [bv_lst[i] for i in ran_bvs]
                        for i in sorted(ran_bvs, reverse=True):
                            del bv_lst[i]
                        Earrival = [hrs_travel[farm][i] for i in offs.Farm]
                        offs['arrival'] = np.random.poisson(Earrival)
                        offs['avail'] = 0
                        offs['date'] = cur_date
                        offs['nmates'] = 0
                        offspring = offspring.append(offs, ignore_index=True)
                        del offs
        """
        pass

<<<<<<< HEAD

    def update_deltas(self, dead_lice_dist, treatment_mortality, fish_deaths_natural, fish_deaths_from_lice, new_L2, new_L4, new_females, new_males, num_infected_fish, delta_avail_dams, delta_eggs):
        """
        Update the number of fish, the lice in each life stage and with each genotype  given the number that move between stages in this time period,
        the genotypes of unavailable females, and the genotypes of eggs after mating.
=======
    def update_deltas(self, dead_lice_dist, treatment_mortality,
                      fish_deaths_natural, fish_deaths_from_lice,
                      new_L2, new_L4, new_females, new_males,
                      new_infections, lice_from_reservoir):
        """
        Update the number of fish and the lice in each life stage given
        the number that move between stages in this time period.
>>>>>>> 0cfec222
        """

        for stage in self.lice_population:
            # update background mortality
            bg_delta = self.lice_population[stage] - dead_lice_dist[stage]
            self.lice_population[stage] = max(0, bg_delta)

            # update population due to treatment
            num_dead = treatment_mortality.get(stage, 0)
            treatment_delta = self.lice_population[stage] - num_dead
            self.lice_population[stage] = max(0, treatment_delta)

        self.lice_population['L5m'] += new_males
        self.lice_population['L5f'] += new_females

        update_L4 = self.lice_population['L4'] - (new_males + new_females) + new_L4
        self.lice_population['L4'] = max(0, update_L4)

        update_L3 = self.lice_population['L3'] - new_L4 + new_infections
        self.lice_population['L3'] = max(0, update_L3)

        update_L2 = self.lice_population['L2'] + new_L2 - new_infections + lice_from_reservoir["L2"]
        self.lice_population['L2'] = max(0, update_L2)

        update_L1 = self.lice_population['L1'] - new_L2 + lice_from_reservoir["L1"]
        self.lice_population['L1'] = max(0, update_L1)

        self.update_distrib_discrete_subtract(delta_avail_dams, self.available_dams)
        self.update_distrib_discrete_add(delta_eggs, self.egg_genotypes)
        
         #  TODO: update life-stage progression genotypes as well
         #  TODO: remove females that leave L5f by dying from available_dams
        

        self.num_fish -= fish_deaths_natural
        self.num_fish -= fish_deaths_from_lice

        # treatment may kill some lice attached to the fish, thus update at the very end
        self.num_infected_fish = self.get_infected_fish()

        return self.lice_population

    def get_background_lice_mortality(self, lice_population):
        """
        Background death in a stage (remove entry) -> rate = number of
        individuals in stage*stage rate (nauplii 0.17/d, copepods 0.22/d,
        pre-adult female 0.05, pre-adult male ... Stien et al 2005)
        """
        lice_mortality_rates = self.cfg.background_lice_mortality_rates

        dead_lice_dist = {}
        for stage in lice_population:
            mortality_rate = lice_population[stage] * lice_mortality_rates[stage] * self.cfg.tau
            mortality = min(np.random.poisson(mortality_rate), lice_population[stage])
            dead_lice_dist[stage] = mortality

        self.logger.debug('    background mortality distribn of dead lice = {}'.format(dead_lice_dist))
        return dead_lice_dist

    def fish_growth_rate(self, days):
        return 10000/(1 + math.exp(-0.01*(days-475)))

    def to_csv(self):
        """
        Save the contents of this cage as a CSV string
        for writing to a file later.
        """

        data = [str(self.id), str(self.num_fish)]
        data.extend([str(val) for val in self.lice_population.values()])
        data.append(str(sum(self.lice_population.values())))

        return ", ".join(data)

    def get_reservoir_lice(self, pressure):
        """Get distribution of lice coming from the reservoir

        :param pressure: External pressure
        :type pressure: int
        :return: Distribution of lice in L1 and L2
        :rtype: dict
        """
        
        if pressure == 0:
            return {"L1": 0, "L2": 0}
        
        num_L1 = self.cfg.rng.integers(low=0, high=pressure, size=1)[0]
        new_lice_dist = {"L1": num_L1, "L2": pressure - num_L1}
        self.logger.debug('    distribn of new lice from reservoir = {}'.format(new_lice_dist))
        return new_lice_dist<|MERGE_RESOLUTION|>--- conflicted
+++ resolved
@@ -134,10 +134,7 @@
         lice_from_reservoir = self.get_reservoir_lice(pressure)
 
         # TODO
-<<<<<<< HEAD
-        self.update_deltas(dead_lice_dist, treatment_mortality, fish_deaths_natural,
-                fish_deaths_from_lice, new_L2, new_L4, new_females, new_males, num_infected_fish, delta_avail_dams, delta_eggs)
-=======
+
         self.update_deltas(dead_lice_dist,
                            treatment_mortality,
                            fish_deaths_natural,
@@ -147,8 +144,8 @@
                            new_females,
                            new_males,
                            num_infection_events,
-                           lice_from_reservoir)
->>>>>>> 0cfec222
+                           lice_from_reservoir,
+                           delta_avail_dams, delta_eggs)
 
         self.logger.debug("    final lice population = {}".format(self.lice_population))
         self.logger.debug("    final fish population = {}".format(self.num_fish))
@@ -400,26 +397,23 @@
 
         if Einf == 0:
             return 0
-<<<<<<< HEAD
-    
-    def get_num_mating_events(self):
-        """
-        TODO
-        """
-        return 10
-    
-    def get_num_eggs_distrib(self):
-        """
-        TODO
-        
-        probably depends on water temperature, maybe other things?
-        """
-        return {400:5, 500 : 10, 600:5}
-    
-=======
 
         inf_events = np.random.poisson(Einf * num_avail_lice)
         return min(inf_events, num_avail_lice)
+    
+    def get_num_mating_events(self):
+        """
+        TODO
+        """
+        return 10
+    
+    def get_num_eggs_distrib(self):
+        """
+        TODO
+        
+        probably depends on water temperature, maybe other things?
+        """
+        return {400:5, 500 : 10, 600:5}
 
     def get_infected_fish(self):
         # the number of infections is equal to the population size from stage 3 onward
@@ -430,7 +424,6 @@
         num_infected_fish = int(self.num_fish * (1 - ((self.num_fish - 1) / self.num_fish) ** attached_lice))
         return num_infected_fish
 
->>>>>>> 0cfec222
     def do_mating_events(self):
         """
         TODO
@@ -627,21 +620,17 @@
         """
         pass
 
-<<<<<<< HEAD
-
-    def update_deltas(self, dead_lice_dist, treatment_mortality, fish_deaths_natural, fish_deaths_from_lice, new_L2, new_L4, new_females, new_males, num_infected_fish, delta_avail_dams, delta_eggs):
-        """
-        Update the number of fish, the lice in each life stage and with each genotype  given the number that move between stages in this time period,
-        the genotypes of unavailable females, and the genotypes of eggs after mating.
-=======
+
     def update_deltas(self, dead_lice_dist, treatment_mortality,
                       fish_deaths_natural, fish_deaths_from_lice,
                       new_L2, new_L4, new_females, new_males,
-                      new_infections, lice_from_reservoir):
+                      new_infections, lice_from_reservoir,
+                      delta_avail_dams, delta_eggs):
         """
         Update the number of fish and the lice in each life stage given
-        the number that move between stages in this time period.
->>>>>>> 0cfec222
+        the number that move between stages in this time period, as well as
+        genotypes of each life stage,
+        the genotypes of unavailable females, and the genotypes of eggs after mating.
         """
 
         for stage in self.lice_population:
