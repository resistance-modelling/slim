--- conflicted
+++ resolved
@@ -5,12 +5,7 @@
 import numpy as np
 from scipy import stats
 
-<<<<<<< HEAD
 from src.JSONEncoders import CustomCageEncoder
-=======
-from src.CageTemplate import CageTemplate
->>>>>>> 3a043fb9
-
 
 class Cage:
     """
@@ -113,12 +108,16 @@
         lice_from_reservoir = self.get_reservoir_lice(pressure)
 
         # TODO
-        self.update_deltas(dead_lice_dist, treatment_mortality, fish_deaths_natural,
-<<<<<<< HEAD
-                fish_deaths_from_lice, new_L2, new_L4, new_females, new_males, num_infected_fish, lice_from_reservoir)
-=======
-                           fish_deaths_from_lice, new_L2, new_L4, new_females, new_males, num_infection_events)
->>>>>>> 3a043fb9
+        self.update_deltas(dead_lice_dist,
+                           treatment_mortality,
+                           fish_deaths_natural,
+                           fish_deaths_from_lice,
+                           new_L2,
+                           new_L4,
+                           new_females,
+                           new_males,
+                           num_infection_events,
+                           lice_from_reservoir)
 
         self.logger.debug("    final lice population = {}".format(self.lice_population))
         self.logger.debug("    final fish population = {}".format(self.num_fish))
@@ -471,13 +470,8 @@
         """
         pass
 
-<<<<<<< HEAD
-
-    def update_deltas(self, dead_lice_dist, treatment_mortality, fish_deaths_natural, fish_deaths_from_lice, new_L2, new_L4, new_females, new_males, num_infected_fish, lice_from_reservoir):
-=======
     def update_deltas(self, dead_lice_dist, treatment_mortality, fish_deaths_natural, fish_deaths_from_lice, new_L2,
-                      new_L4, new_females, new_males, new_infections):
->>>>>>> 3a043fb9
+                      new_L4, new_females, new_males, new_infections, lice_from_reservoir):
         """
         Update the number of fish and the lice in each life stage given the number that move between stages in this time
         period.
@@ -496,21 +490,24 @@
         self.lice_population['L5m'] += new_males
         self.lice_population['L5f'] += new_females
 
-        self.lice_population['L4'] = max(0, self.lice_population['L4'] - (new_males + new_females) + new_L4)
-<<<<<<< HEAD
-        self.lice_population['L3'] = max(0, self.lice_population['L3'] - new_L4 + num_infected_fish)
-        self.lice_population['L2'] = max(0, self.lice_population['L2'] + new_L2 - num_infected_fish + lice_from_reservoir["L2"])
-        self.lice_population['L1'] = max(0, self.lice_population['L1'] - new_L2 + lice_from_reservoir["L1"])
-=======
-        self.lice_population['L3'] = max(0, self.lice_population['L3'] - new_L4 + new_infections)
-        self.lice_population['L2'] = max(0, self.lice_population['L2'] + new_L2 - new_infections)
-        self.lice_population['L1'] = max(0, self.lice_population['L1'] - new_L2)
->>>>>>> 3a043fb9
+        update_L4 = self.lice_population['L4'] - (new_males + new_females) + new_L4
+        self.lice_population['L4'] = max(0, update_L4)
+
+        update_L3 = self.lice_population['L3'] - new_L4 + new_infections
+        self.lice_population['L3'] = max(0, update_L3)
+
+        update_L2 = self.lice_population['L2'] + new_L2 - new_infections + lice_from_reservoir["L2"]
+        self.lice_population['L2'] = max(0, update_L2)
+
+        update_L1 = self.lice_population['L1'] - new_L2 + lice_from_reservoir["L1"]
+        self.lice_population['L1'] = max(0, update_L1)
 
         self.num_fish -= fish_deaths_natural
         self.num_fish -= fish_deaths_from_lice
 
-<<<<<<< HEAD
+        # treatment may kill some lice attached to the fish, thus update at the very end
+        self.num_infected_fish = self.get_infected_fish()
+
         return self.lice_population
 
     def get_background_lice_mortality(self, lice_population):
@@ -547,7 +544,7 @@
         data = [str(self.id), str(self.num_fish)]
         data.extend([str(val) for val in self.lice_population.values()])
         data.append(str(sum(self.lice_population.values())))
-        
+
         return ", ".join(data)
 
     def get_reservoir_lice(self, pressure):
@@ -562,10 +559,4 @@
         num_L1 = self.cfg.rng.integers(low=0, high=pressure, size=1)
         new_lice_dist = {"L1": num_L1, "L2": pressure - num_L1}
         self.logger.debug('    distribn of new lice from reservoir = {}'.format(new_lice_dist))
-        return new_lice_dist
-=======
-        # treatment may kill some lice attached to the fish, thus update at the very end
-        self.num_infected_fish = self.get_infected_fish()
-
-        return self.lice_population
->>>>>>> 3a043fb9
+        return new_lice_dist