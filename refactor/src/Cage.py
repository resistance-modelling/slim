from __future__ import annotations

import copy
import datetime as dt
import json
import math
from functools import singledispatch
from queue import PriorityQueue
from typing import Union, Optional, Tuple, cast, TYPE_CHECKING

import numpy as np
from scipy import stats

from src.Config import Config
from src.TreatmentTypes import Treatment, GeneticMechanism, HeterozygousResistance
from src.LicePopulation import (Allele, Alleles, GenoDistrib, GrossLiceDistrib,
                                LicePopulation, GenoTreatmentDistrib, GenoTreatmentValue, GenoLifeStageDistrib)
from src.QueueBatches import DamAvailabilityBatch, EggBatch, TravellingEggBatch


if TYPE_CHECKING:
    from src.Farm import Farm


OptionalDamBatch = Optional[DamAvailabilityBatch]
OptionalEggBatch = Optional[EggBatch]


class Cage:
    """
    Fish cages contain the fish.
    """

    lice_stages = ["L1", "L2", "L3", "L4", "L5f", "L5m"]
    susceptible_stages = lice_stages[2:]
    pathogenic_stages = lice_stages[2:]

    def __init__(self, cage_id: int, cfg: Config, farm: Farm,
                 initial_lice_pop: Optional[GrossLiceDistrib] = None):
        """
        Create a cage on a farm
        :param cage_id: the label (id) of the cage within the farm
        :param cfg: the farm configuration
        :param farm: a Farm object
        :param initial_lice_pop: if provided, overrides default generated lice population
        """

        self.cfg = cfg
        self.logger = cfg.logger
        self.id = cage_id

        self.farm_id = farm.name
        self.start_date = cfg.farms[self.farm_id].cages_start[cage_id]
        self.date = cfg.start_date

        # TODO: update with calculations
        if initial_lice_pop is None:
            lice_population = {"L1": cfg.ext_pressure, "L2": 0, "L3": 0, "L4": 0, "L5f": 0, "L5m": 0}   # type: GrossLiceDistrib
        else:
            lice_population = initial_lice_pop

        self.farm = farm

        self.egg_genotypes = {}  # type: GenoDistrib
        # TODO/Question: what's the best way to deal with having multiple possible genetic schemes?
        # TODO/Question: I suppose some of this initial genotype information ought to come from the config file
        # TODO/Question: the genetic mechanism will be the same for all lice in a simulation, so should it live in the driver?
        # for now I've hard-coded in one mechanism in this setup, and a particular genotype starting point. Should probably be from a config file?
        self.genetic_mechanism = self.cfg.genetic_mechanism

        geno_by_lifestage = {stage: LicePopulation.multiply_distrib(self.cfg.genetic_ratios, lice_population[stage])
                             for stage in lice_population}

        self.lice_population = LicePopulation(lice_population, geno_by_lifestage, self.cfg)

        self.num_fish = cfg.farms[self.farm_id].num_fish
        self.num_infected_fish = self.get_mean_infected_fish()

        self.hatching_events = PriorityQueue()  # type: PriorityQueue[EggBatch]
        self.busy_dams = PriorityQueue()  # type: PriorityQueue[DamAvailabilityBatch]
        self.arrival_events = PriorityQueue()  # type: PriorityQueue[TravellingEggBatch]

        self.last_effective_treatment = None  # type: Optional[dt.datetime]

    def __str__(self):
        """
        Get a human readable string representation of the cage in json form.
        :return: a description of the cage
        """

        filtered_vars = vars(self).copy()
        del filtered_vars["farm"]
        del filtered_vars["logger"]
        del filtered_vars["cfg"]
        for k in filtered_vars:
            if isinstance(filtered_vars[k], dt.datetime):
                filtered_vars[k] = filtered_vars[k].strftime("%Y-%m-%d %H:%M:%S")

        # May want to improve these or change them if we change the representation for genotype distribs
        # TODO: these below can be probably moved to a proper encoder
        filtered_vars["egg_genotypes"] = {str(key): val for key, val in filtered_vars["egg_genotypes"].items()}
        filtered_vars["geno_by_lifestage"] = {str(key): str(val) for key, val in self.lice_population.geno_by_lifestage.items()}
        filtered_vars["hatching_events"] = sorted(list(self.hatching_events.queue))
        filtered_vars["busy_dams"] = sorted(list(self.busy_dams.queue))
        filtered_vars["arrival_events"] = sorted(list(self.arrival_events.queue))
        filtered_vars["genetic_mechanism"] = str(filtered_vars["genetic_mechanism"])[len("GeneticMechanism."):]

        return json.dumps(filtered_vars, indent=4)

    def update(self, cur_date: dt.datetime, step_size: int, pressure: int) -> Tuple[GenoDistrib, Optional[dt.datetime]]:
        """Update the cage at the current time step.
        :param cur_date: Current date of simulation
        :param step_size: Step size
        :param pressure: External pressure, planctonic lice coming from
        the reservoir
        :return: Tuple consisting of egg genotype distribution and hatching
        date
        """

        if cur_date >= self.start_date:
            self.logger.debug("\tUpdating farm {} / cage {}".format(self.farm_id, self.id))
            self.logger.debug("\t\tinitial fish population = {}".format(self.num_fish))
        else:
            self.logger.debug("\tUpdating farm {} / cage {} (non-operational)".format(self.farm_id, self.id))

        self.logger.debug("\t\tinitial lice population = {}".format(self.lice_population))

        # Background lice mortality events
        dead_lice_dist = self.get_background_lice_mortality(self.lice_population)

        # Development events
        new_L2, new_L4, new_females, new_males = self.get_lice_lifestage(cur_date.month)

        # Lice coming from other cages and farms
        # NOTE: arrivals first then hatching
        hatched_arrivals_dist = self.get_arrivals(cur_date)

        # Egg hatching
        new_offspring_distrib = self.create_offspring(cur_date)

        # Lice coming from reservoir
        lice_from_reservoir = self.get_reservoir_lice(pressure)

        if cur_date < self.start_date:
            # Values that are not used before the start date
            treatment_mortality = self.lice_population.get_empty_geno_distrib()
            fish_deaths_natural, fish_deaths_from_lice = 0, 0
            num_infection_events = 0
            avail_dams_batch = None  # type: OptionalDamBatch
            new_egg_batch = None  # type: OptionalEggBatch
            returned_dams = {}

        else:
            # Events that happen when cage is populated with fish
            # (after start date)
            days_since_start = (cur_date - self.date).days

            # Treatment mortality events
            treatment_mortality = self.get_lice_treatment_mortality(cur_date)

            # Fish growth and death
            fish_deaths_natural, fish_deaths_from_lice = self.get_fish_growth(days_since_start, step_size)

            # Infection events
            num_infection_events = self.do_infection_events(cur_date, days_since_start)

            # Mating events that create eggs
            delta_avail_dams, delta_eggs = self.do_mating_events()
            avail_dams_batch = DamAvailabilityBatch(cur_date + dt.timedelta(days=self.cfg.dam_unavailability),
                                                    delta_avail_dams)

            new_egg_batch = self.get_egg_batch(cur_date, delta_eggs)

            # Restore lice availability
            returned_dams = self.free_dams(cur_date)

        self.update_deltas(
            dead_lice_dist,
            treatment_mortality,
            fish_deaths_natural,
            fish_deaths_from_lice,
            new_L2,
            new_L4,
            new_females,
            new_males,
            num_infection_events,
            lice_from_reservoir,
            avail_dams_batch,
            new_offspring_distrib,
            returned_dams,
            hatched_arrivals_dist
        )

        self.logger.debug("\t\tfinal lice population= {}".format(self.lice_population))

        egg_distrib = {}    # type: GenoDistrib
        hatch_date = None   # type: Optional[dt.datetime]
        if cur_date >= self.start_date and new_egg_batch:
            self.logger.debug("\t\tfinal fish population = {}".format(self.num_fish))
            egg_distrib = new_egg_batch.geno_distrib
            hatch_date = new_egg_batch.hatch_date
            self.logger.debug("\t\tlice offspring = {}".format(sum(egg_distrib.values())))

        return egg_distrib, hatch_date

    def get_lice_treatment_mortality_rate(self, cur_date: dt.datetime) -> GenoTreatmentDistrib:
        num_susc_per_geno = {}  # type: GenoDistrib

        for stage in self.susceptible_stages:
            LicePopulation.update_distrib_discrete_add(self.lice_population.geno_by_lifestage[stage], num_susc_per_geno)

<<<<<<< HEAD
            self.last_effective_treatment = cur_date

            # number of lice in those stages that are susceptible to Emamectin Benzoate (i.e.
            # those L3 or above)
            # we assume the mortality rate is the same across all stages and ages, but this may change in the future
            # (or with different chemicals)
=======
        geno_treatment_distrib = {geno: GenoTreatmentValue(0.0, 0) for geno in num_susc_per_geno}
>>>>>>> a93117fb

        treatment = self.farm.farm_cfg.treatment_type

        if treatment == Treatment.emb:
            # TODO: take temperatures into account? See #22
            # NOTE: some treatments (e.g. H2O2) are temperature-independent
            if cur_date - dt.timedelta(days=self.cfg.delay_EMB) in self.cfg.farms[self.farm_id].treatment_dates:
                self.logger.debug("\t\ttreating farm {}/cage {} on date {}".format(self.farm_id,
                                                                                   self.id, cur_date))

                # For now, assume a simple heterozygous distribution with a mere geometric distribution
                for geno, num_susc in num_susc_per_geno.items():
                    trait = self.get_allele_heterozygous_trait(geno)
                    susceptibility_factor = 1.0 - self.cfg.pheno_resistance[treatment][trait]
                    geno_treatment_distrib[geno] = GenoTreatmentValue(susceptibility_factor, cast(int, num_susc))
        else:
            raise NotImplementedError("Only EMB treatment is supported")

        return geno_treatment_distrib

    @staticmethod
    def get_allele_heterozygous_trait(alleles: Alleles):
        """
        Get the allele heterozygous type
        """
        # should we move this?
        if 'A' in alleles:
            if 'a' in alleles:
                trait = HeterozygousResistance.incompletely_dominant
            else:
                trait = HeterozygousResistance.dominant
        else:
            trait = HeterozygousResistance.recessive
        return trait

    def get_lice_treatment_mortality(self, cur_date) -> GenoLifeStageDistrib:
        """
        Calculate the number of lice in each stage killed by treatment.
        """

        dead_lice_dist = self.lice_population.get_empty_geno_distrib()

        dead_mortality_distrib = self.get_lice_treatment_mortality_rate(cur_date)

        for geno, (mortality_rate, num_susc) in dead_mortality_distrib.items():
            if mortality_rate > 0:
                num_dead_lice = self.cfg.rng.poisson(mortality_rate*num_susc)
                num_dead_lice = min(num_dead_lice, num_susc)


                # Now we need to decide how many lice from each stage die,
                #   the algorithm is to label each louse  1...num_susc
                #   assign each of these a probability of dying as (phenoEMB)/np.sum(phenoEMB)
                #   randomly pick lice according to this probability distribution
                #        now we need to find out which stages these lice are in by calculating the
                #        cumulative sum of the lice in each stage and finding out how many of our
                #        dead lice falls into this bin.
                dead_lice = self.cfg.rng.choice(range(num_susc), num_dead_lice, replace=False).tolist()
                total_so_far = 0
                for stage in self.susceptible_stages:
                    available_in_stage = self.lice_population.geno_by_lifestage[stage][geno]
                    num_dead = len([x for x in dead_lice if total_so_far <= x <
                                    (total_so_far + available_in_stage)])
                    total_so_far += available_in_stage
                    if num_dead > 0:
                        dead_lice_dist[stage][geno] = num_dead

                self.logger.debug("\t\tdistribution of dead lice on farm {}/cage {} = {}"
                                  .format(self.farm_id, self.id, dead_lice_dist))

        return dead_lice_dist

    def get_stage_ages_distrib(self, stage: str, size=15, stage_age_max_days=None):
        """
        Create an age distribution (in days) for the sea lice within a lifecycle stage.
        In absence of further data or constraints, we simply assume it's a uniform distribution
        """

        # NOTE: no data is available for L5 stages. We assume for simplicity they die after 30-ish days
        if stage_age_max_days is None:
            stage_age_max_days = min(self.cfg.stage_age_evolutions[stage], size + 1)
        p = np.zeros((size,))
        p[:stage_age_max_days] = 1
        return p / np.sum(p)

    def get_evolution_ages(self, size: int, minimum_age: int, mean: int, development_days=25):
        """
        Create an age distribution (in days) for the sea lice within a lifecycle stage.
        TODO: This actually computes the evolution ages.
        :param size the number of lice to consider
        :param minimum_age the minimum age before an evolution is allowed
        :param mean the mean of the distribution. mean must be bigger than min.
        :param development_days the maximum age to consider
        :return a size-long array of ages (in days)
        """

        # Create a shifted poisson distribution,
        k = mean - minimum_age
        max_quantile = development_days - minimum_age

        assert minimum_age > 0, "min must be positive"
        assert k > 0, "mean must be greater than min."

        p = stats.poisson.pmf(range(max_quantile), k)
        p = p / np.sum(p)  # probs need to add up to one
        return self.cfg.rng.choice(range(max_quantile), size, p=p) + minimum_age

    def get_lice_lifestage(self, cur_month):
        """
        Move lice between lifecycle stages.
        See Section 2.1 of Aldrin et al. (2017)
        """
        self.logger.debug("\t\tupdating lice lifecycle stages")

        def dev_times(del_p: float, del_m10: float, del_s: float, temp_c: float, ages: np.ndarray):
            """
            Probability of developing after n_days days in a stage as given by Aldrin et al 2017
            See section 2.2.4 of Aldrin et al. (2017)
            :param ages: stage-age
            :param del_p: power transformation constant on temp_c
            :param del_m10: 10 °C median reference value
            :param del_s: fitted Weibull shape parameter
            :param temp_c: average temperature in °C
            :return: expected development rate
            """
            epsilon = 1e-30
            del_m = del_m10 * (10 / temp_c) ** del_p

            unbounded = math.log(2) * del_s * ages ** (del_s - 1) * del_m ** (-del_s)
            unbounded = np.clip(unbounded, np.float64(epsilon), np.float64(1.0))
            return unbounded.astype(np.float64)

        lice_dist = {}
        ave_temp = self.farm.year_temperatures[cur_month - 1]

        # L4 -> L5
        # TODO these blocks look like the same?

        num_lice = self.lice_population["L4"]
        stage_ages = self.get_evolution_ages(num_lice, minimum_age=10, mean=15)

        l4_to_l5 = dev_times(self.cfg.delta_p["L4"], self.cfg.delta_m10["L4"], self.cfg.delta_s["L4"],
                             ave_temp, stage_ages)
        num_to_move = min(self.cfg.rng.poisson(np.sum(l4_to_l5)), num_lice)
        new_females = int(self.cfg.rng.choice([math.floor(num_to_move / 2.0), math.ceil(num_to_move / 2.0)]))
        new_males = (num_to_move - new_females)

        lice_dist["L5f"] = new_females
        lice_dist["L5m"] = (num_to_move - new_females)

        # L3 -> L4
        num_lice = self.lice_population["L3"]
        stage_ages = self.get_evolution_ages(num_lice, minimum_age=15, mean=18)
        l3_to_l4 = dev_times(self.cfg.delta_p["L3"], self.cfg.delta_m10["L3"], self.cfg.delta_s["L3"],
                             ave_temp, stage_ages)
        num_to_move = min(self.cfg.rng.poisson(np.sum(l3_to_l4)), num_lice)
        new_L4 = num_to_move

        lice_dist["L4"] = num_to_move

        # L2 -> L3
        # This is done in do_infection_events()

        # L1 -> L2
        num_lice = self.lice_population["L2"]
        stage_ages = self.get_evolution_ages(num_lice, minimum_age=3, mean=4)
        l1_to_l2 = dev_times(self.cfg.delta_p["L1"], self.cfg.delta_m10["L1"], self.cfg.delta_s["L1"],
                             ave_temp, stage_ages)
        num_to_move = min(self.cfg.rng.poisson(np.sum(l1_to_l2)), num_lice)
        new_L2 = num_to_move

        lice_dist["L2"] = num_to_move

        self.logger.debug("\t\t\tdistribution of new lice lifecycle stages on farm {}/cage {} = {}"
                          .format(self.farm_id, self.id, lice_dist))

        return new_L2, new_L4, new_females, new_males

    def get_fish_growth(self, days, step_size):
        """
        Get the new number of fish after a step size.
        """

        self.logger.debug("\t\tupdating fish population")

        def fb_mort(days):
            """
            Fish background mortality rate, decreasing as in Soares et al 2011

            Fish death rate: constant background daily rate 0.00057 based on
            www.gov.scot/Resource/0052/00524803.pdf
            multiplied by lice coefficient see surv.py (compare to threshold of 0.75 lice/g fish)

            TODO: what should we do with the formulae?

            :param days: number of days elapsed
            :return: fish background mortality rate
            """
            return 0.00057  # (1000 + (days - 700)**2)/490000000

        # Apply a sigmoid based on the number of lice per fish
        pathogenic_lice = sum([self.lice_population[stage] for stage in self.pathogenic_stages])
        if self.num_infected_fish > 0:
            lice_per_host_mass = pathogenic_lice / (self.num_infected_fish * self.fish_growth_rate(days))
        else:
            lice_per_host_mass = 0.0
        prob_lice_death = 1 / (1 + math.exp(-self.cfg.fish_mortality_k *
                                            (lice_per_host_mass - self.cfg.fish_mortality_center)))

        ebf_death = fb_mort(days) * step_size * self.num_fish
        elf_death = self.num_infected_fish * step_size * prob_lice_death
        fish_deaths_natural = self.cfg.rng.poisson(ebf_death)
        fish_deaths_from_lice = self.cfg.rng.poisson(elf_death)

        self.logger.debug("\t\t\tnumber of background fish death {}, from lice {}"
                          .format(fish_deaths_natural, fish_deaths_from_lice))

        return fish_deaths_natural, fish_deaths_from_lice

    def compute_eta_aldrin(self, num_fish_in_farm, days):
        return self.cfg.infection_main_delta + math.log(num_fish_in_farm) + self.cfg.infection_weight_delta * \
               (math.log(self.fish_growth_rate(days)) - self.cfg.delta_expectation_weight_log)

    def get_infection_rates(self, days) -> Tuple[float, int]:
        """
        Compute the number of lice that can infect and what their infection rate (number per fish) is

        :param days: the amount of time it takes
        :returns a pair (Einf, num_avail_lice)
        """
        # Perhaps we can have a distribution which can change per day (the mean/median increaseѕ?
        # but at what point does the distribution mean decrease)./
        age_distrib = self.get_stage_ages_distrib("L2")
        num_avail_lice = round(self.lice_population["L2"] * np.sum(age_distrib[1:]))
        if num_avail_lice > 0:
            num_fish_in_farm = sum([c.num_fish for c in self.farm.cages])

            # TODO: this has O(c^2) complexity
            etas = np.array([c.compute_eta_aldrin(num_fish_in_farm, days) for c in self.farm.cages])
            Einf = math.exp(etas[self.id]) / (1 + np.sum(np.exp(etas)))

            return Einf, num_avail_lice

        return 0.0, num_avail_lice

    def do_infection_events(self, cur_date: dt.datetime, days: int) -> int:
        """Infect fish in this cage if the sea lice are in stage L2 and at least 1 day old

        :param cur_date: current date of simulation
        :param days: days the number of days elapsed
        :return: number of evolving lice, or equivalently the new number of infections
        """
        Einf, num_avail_lice = self.get_infection_rates(days)

        if Einf == 0:
            return 0

        expected_events = Einf * num_avail_lice

        # prevent infection under treatment
        if self.last_effective_treatment:
            protection_window = self.last_effective_treatment + dt.timedelta(days=self.cfg.infection_delay_time_EMB)

            if cur_date <= protection_window:
                # if under protection window from treatment, decrease number of infection events
                expected_events *= 1 - self.cfg.infection_delay_prob_EMB

        inf_events = self.cfg.rng.poisson(expected_events)

        return min(inf_events, num_avail_lice)

    def get_infecting_population(self, *args) -> int:
        if args is None or len(args) == 0:
            infective_stages = ["L3", "L4", "L5m", "L5f"]
        else:
            infective_stages = list(args)
        return sum(self.lice_population[stage] for stage in infective_stages)

    def get_mean_infected_fish(self, *args) -> int:
        """
        Get the average number of infected fish
        :param *args the stages to consider (optional, by default all stages from the third onward are taken into account)
        :returns the number of infected fish
        """
        attached_lice = self.get_infecting_population(*args)

        # see: https://stats.stackexchange.com/a/296053
        num_infected_fish = int(self.num_fish * (1 - ((self.num_fish - 1) / self.num_fish) ** attached_lice))
        return num_infected_fish

    def get_variance_infected_fish(self, n: int, k: int) -> float:
        # Rationale: assuming that we generate N bins that sum to K, we can model this as a multinomial distribution
        # where all p_i are the same. Therefore, the variance of each bin is k*(n-1)/(n**2)
        # This is still incorrect but the error should be relatively small for now

        probs = np.full(n, 1/n)
        bins = self.cfg.rng.multinomial(k, probs)

        return float(np.var(bins) * k)

    def get_num_matings(self) -> int:
        """
        Get the number of matings. Implement Cox's approach assuming an unbiased sex distribution
        """

        # Background: AF and AM are randomly assigned to fish according to a negative multinomial distribution.
        # What we want is determining what is the expected likelihood there is _at least_ one AF and _at
        # least_ one AM on the same fish.

        males = self.lice_population["L5m"]
        females = sum(self.lice_population.available_dams.values())

        if males == 0 or females == 0:
            return 0

        # VMR: variance-mean ratio; VMR = m/k + 1 -> k = m / (VMR - 1) with k being an "aggregation factor"
        mean = (males + females) / self.get_mean_infected_fish("L5m", "L5f")

        n = self.num_fish
        k = self.get_infecting_population("L5m", "L5f")
        variance = self.get_variance_infected_fish(n, k)
        vmr = variance/mean
        if vmr <= 1.0:
            return 0
        aggregation_factor = mean / (vmr - 1)

        prob_matching = 1 - (1 + males/((males + females)*aggregation_factor)) ** (-1-aggregation_factor)
        # TODO: using a poisson distribution can lead to a high std for high prob*females
        return int(np.clip(self.cfg.rng.poisson(prob_matching * females), np.int32(0), np.int32(min(males, females))))

    def do_mating_events(self) -> Tuple[GenoDistrib, GenoDistrib]:
        """
        will generate two deltas:  one to add to unavailable dams and subtract from available dams, one to add to eggs
        assume males don't become unavailable? in this case we don't need a delta for sires
        :returns a pair (delta_dams, new_eggs)

        TODO: deal properly with fewer individuals than matings required
        TODO: right now discrete mode is hard-coded, once we have quantitative egg generation implemented, need to add a switch
        TODO: current date is required by get_num_eggs as of now, but the relationship between extrusion and temperature is not clear
        """

        delta_eggs = {}  # type: GenoDistrib
        num_matings = self.get_num_matings()

        distrib_sire_available = self.lice_population.geno_by_lifestage["L5m"]
        distrib_dam_available = self.lice_population.available_dams

        delta_dams = self.select_dams(distrib_dam_available, num_matings)

        if sum(distrib_sire_available.values()) == 0 or sum(distrib_dam_available.values()) == 0:
            return {}, {}

        # TODO - need to add dealing with fewer males/females than the number of matings

        for dam_geno in delta_dams:
            for _ in range(int(delta_dams[dam_geno])):
                sire_geno = self.choose_from_distrib(distrib_sire_available)
                new_eggs = self.generate_eggs(sire_geno, dam_geno, num_matings)
                LicePopulation.update_distrib_discrete_add(new_eggs, delta_eggs)

        return delta_dams, delta_eggs

    def generate_eggs(
            self,
            sire: Union[Alleles, np.ndarray],
            dam: Union[Alleles, np.ndarray],
            num_matings: int
    ) -> GenoDistrib:
        """
        Generate the eggs with a given genomic distribution

        TODO: doesn't do anything sensible re: integer/real numbers of offspring
        :param sire the genomics of the sires
        :param dam the genomics of the dams
        :param num_matings the number of matings
        :returns a distribution on the number of generated eggs according to the distribution
        """

        number_eggs = self.get_num_eggs(num_matings)

        if self.genetic_mechanism == GeneticMechanism.discrete:
            sire, dam = cast(Alleles, sire), cast(Alleles, dam)
            return self.generate_eggs_discrete(sire, dam, number_eggs)

        if self.genetic_mechanism == GeneticMechanism.quantitative:
            sire, dam = cast(np.ndarray, sire), cast(np.ndarray, dam)
            return self.generate_eggs_quantitative(sire, dam, number_eggs)

        elif self.genetic_mechanism == GeneticMechanism.maternal:

            return self.generate_eggs_maternal(dam, number_eggs)

        else:
            raise Exception("Genetic mechanism must be 'maternal', 'quantitative' or 'discrete' - '{}' given".format(self.genetic_mechanism))

    def generate_eggs_discrete(self, sire: Alleles, dam: Alleles, number_eggs: int) -> GenoDistrib:
        """Get number of eggs based on discrete genetic mechanism.

        If we're in the discrete 2-gene setting, assume for now that genotypes are tuples -
        so in a A/a genetic system, genotypes could be ('A'), ('a'), or ('A', 'a')
        right now number of offspring with each genotype are deterministic, and might be
        missing one (we should update to add jitter in future, but this is a reasonable approx)

        :param sire: the genomics of the sires
        :param dam: the genomics of the dams
        :param number_eggs: the number of eggs produced
        :return: genomics distribution of eggs produced
        """

        eggs_generated = {}
        if len(sire) == 1 and len(dam) == 1:
            eggs_generated[self.get_geno_name(sire[0], dam[0])] = float(number_eggs)
        elif len(sire) == 2 and len(dam) == 1:
            eggs_generated[self.get_geno_name(sire[0], dam[0])] = number_eggs / 2
            eggs_generated[self.get_geno_name(sire[1], dam[0])] = number_eggs / 2
        elif len(sire) == 1 and len(dam) == 2:
            eggs_generated[self.get_geno_name(sire[0], dam[0])] = number_eggs / 2
            eggs_generated[self.get_geno_name(sire[0], dam[1])] = number_eggs / 2
        else:
            # drawing both from the sire in the first case ensures heterozygotes
            # but is a bit hacky.
            eggs_generated[self.get_geno_name(sire[0], sire[1])] = number_eggs / 2
            # and the below gets us our two types of homozygotes
            eggs_generated[self.get_geno_name(sire[0], dam[0])] = number_eggs / 4
            eggs_generated[self.get_geno_name(sire[1], dam[1])] = number_eggs / 4

        return eggs_generated

    def get_geno_name(self, sire_geno: Allele, dam_geno: Allele) -> Alleles:
        """Create name of the genotype based on parents alleles.

        :param sire_geno: the allele of the sires
        :param dam_geno: the allele of the sires
        :return: the genomics of the offspring
        """
        return tuple(sorted({sire_geno, dam_geno}))

    def generate_eggs_quantitative(self, sire: np.ndarray, dam: np.ndarray, number_eggs: int) -> GenoDistrib:
        """Get number of eggs based on quantitative genetic mechanism.

        Additive genes, assume genetic state for an individual looks like a number between 0 and 1.
        because we're only dealing with the heritable part here don't need to do any of the comparison
        to population mean or impact of heritability, etc - that would appear in the code dealing with treatment
        so we could use just the mid-parent value for this genetic recording for children
        as with the discrete genetic model, this will be deterministic for now

        :param sire: the genomics of the sires
        :param dam: the genomics of the dams
        :param number_eggs: the number of eggs produced
        :return: genomics distribution of eggs produced
        """
        mid_parent = np.round((sire + dam) / 2, 1)
        return {mid_parent: number_eggs}

    def generate_eggs_maternal(self, dam: Union[Alleles, np.ndarray], number_eggs: int) -> GenoDistrib:
        """Get number of eggs based on maternal genetic mechanism.

        Maternal-only inheritance - all eggs have mother's genotype.

        :param dam: the genomics of the dams
        :param number_eggs: the number of eggs produced
        :return: genomics distribution of eggs produced
        """
        return {dam: number_eggs}

    def select_dams(self, distrib_dams_available: GenoDistrib, num_dams: int):
        """
        Assumes the usual dictionary representation of number
        of dams - genotype:number_available
        function separated from other breeding processes to make it easier to come back and optimise
        TODO: there must be a faster way to do this.
        returns a dictionary in the same format giving genotype:number_selected
        if the num_dams exceeds number available, gives back all the dams
        """
        delta_dams_selected = {}
        copy_dams_avail = copy.deepcopy(distrib_dams_available)
        if sum(distrib_dams_available.values()) <= num_dams:
            return copy_dams_avail

        for _ in range(num_dams):
            this_dam = self.choose_from_distrib(copy_dams_avail)
            copy_dams_avail[this_dam] -= 1
            if this_dam not in delta_dams_selected:
                delta_dams_selected[this_dam] = 0
            delta_dams_selected[this_dam] += 1

        return delta_dams_selected

    def choose_from_distrib(self, distrib: GenoDistrib) -> Alleles:
        distrib_values = np.array(list(distrib.values()))
        keys = list(distrib.keys())
        choice_ix = self.cfg.rng.choice(range(len(keys)), p=distrib_values / np.sum(distrib_values))

        return tuple(keys[choice_ix])

    def get_num_eggs(self, mated_females) -> int:
        """
        Get the number of new eggs
        :param mated_females the number of mated females that reproduce
        :returns the number of eggs produced
        """

        # See Aldrin et al. 2017, §2.2.6
        age_distrib = self.get_stage_ages_distrib("L5f")
        age_range = np.arange(1, len(age_distrib) + 1)

        # TODO: keep track of free females before calculating mating
        mated_females_distrib = mated_females * age_distrib
        eggs = self.cfg.reproduction_eggs_first_extruded *\
            (age_range ** self.cfg.reproduction_age_dependence) * mated_females_distrib

        return self.cfg.rng.poisson(np.round(np.sum(eggs)))
        # TODO: We are deprecating this. Need to investigate if temperature data is useful. See #46
        # ave_temp = self.farm.year_temperatures[cur_month - 1]
        # temperature_factor = self.cfg.delta_m10["L0"] * (10 / ave_temp) ** self.cfg.delta_p["L0"]

        # reproduction_rates = self.cfg.reproduction_eggs_first_extruded * \
        #                     (age_range ** self.cfg.reproduction_age_dependence) / (temperature_factor + 1)

        # return self.cfg.rng.poisson(np.round(np.sum(reproduction_rates * mated_females_distrib)))

    def get_egg_batch(self, cur_date: dt.datetime, egg_distrib: GenoDistrib) -> EggBatch:
        """
        Get the expected arrival date of an egg batch
        :param cur_date the current time
        :param egg_distrib the egg distribution
        :returns EggBatch representing egg distribution and expected hatching date
        """

        # We use Stien et al (2005)'s regressed formula
        # τE= [β1/(T – 10 + β1β2)]**2  (see equation 8)
        # where β2**(-2) is the average temperature centered at around 10 degrees
        # and β1 is a shaping factor. This function is formally known as Belehrádek’s function
        cur_month = cur_date.month
        ave_temp = self.farm.year_temperatures[cur_month - 1]

        beta_1 = self.cfg.delta_m10["L0"]
        beta_2 = self.cfg.delta_p["L0"]
        expected_time = (self.cfg.delta_m10["L0"] / (ave_temp - 10 + beta_1 * beta_2))**2
        expected_hatching_date = cur_date + dt.timedelta(self.cfg.rng.poisson(expected_time))
        return EggBatch(expected_hatching_date, egg_distrib)

    @staticmethod
    def pop_from_queue(queue: PriorityQueue, cur_time: dt.datetime, output_geno_distrib: GenoDistrib):
        # process all the due events
        # Note: queues miss a "peek" method, and this line relies on an implementation detail.

        @singledispatch
        def access_time_lt(_peek_element, _cur_time: dt.datetime):
            pass

        @access_time_lt.register
        def _(arg: EggBatch, _cur_time: dt.datetime):
            return arg.hatch_date <= _cur_time

        # have mypy ignore redefinitions of '_'
        # see https://github.com/python/mypy/issues/2904 for details
        @access_time_lt.register  # type: ignore[no-redef]
        def _(arg: TravellingEggBatch, _cur_time: dt.datetime):
            return arg.hatch_date <= _cur_time

        @access_time_lt.register  # type: ignore[no-redef]
        def _(arg: DamAvailabilityBatch, _cur_time: dt.datetime):
            return arg.availability_date <= _cur_time

        while not queue.empty() and access_time_lt(queue.queue[0], cur_time):
            event = queue.get()
            for geno, value in event.geno_distrib.items():
                output_geno_distrib[geno] += value

    def create_offspring(self, cur_time: dt.datetime) -> GenoDistrib:
        """
        Hatch the eggs from the event queue
        :param cur_time the current time
        :returns a delta egg genomics
        """

        delta_egg_offspring = {geno: 0 for geno in self.cfg.genetic_ratios}  # type: GenoDistrib
        self.pop_from_queue(self.hatching_events, cur_time, delta_egg_offspring)

        return delta_egg_offspring

    def get_arrivals(self, cur_date: dt.datetime) -> GenoDistrib:
        """Process the arrivals queue.
        :param cur_date: Current date of simulation
        :return: Genotype distribution of eggs hatched in travel
        """

        hatched_dist = {}

        # check queue for arrivals at current date
        while not self.arrival_events.empty() and self.arrival_events.queue[0].arrival_date <= cur_date:
            batch = self.arrival_events.get()

            # if the hatch date is after current date, add to stationary egg queue
            if batch.hatch_date >= cur_date:
                stationary_batch = EggBatch(batch.hatch_date, batch.geno_distrib)
                self.hatching_events.put(stationary_batch)

            # otherwise the egg has hatched during travel, so determine the life stage
            # and add to population
            else:
                # TODO: determine life stage it arrives at; assumes all are L1 for now
                hatched_dist = batch.geno_distrib

        return hatched_dist

    def free_dams(self, cur_time):
        """
        Return the number of available dams

        :param cur_time the current time
        :returns the genotype population of dams that return available today
        """
        delta_avail_dams = {}
        for geno in self.lice_population.geno_by_lifestage['L5f']:
            delta_avail_dams[geno] = 0

        self.pop_from_queue(self.busy_dams, cur_time, delta_avail_dams)
        return delta_avail_dams

    def promote_population(
        self,
        prev_stage: Union[str, dict],
        cur_stage: str,
        leaving_lice: int,
        entering_lice: Optional[int] = None
    ):
        """
        Promote the population by stage and respect the genotypes
        :param prev_stage the lice stage from which cur_stage evolves
        :param cur_stage the lice stage that is about to evolve
        :param leaving_lice the number of lice in the cur_stage=>next_stage progression
        :param entering_lice the number of lice in the prev_stage=>cur_stage progression.
               If prev_stage is a a string, entering_lice must be an int
        """
        if isinstance(prev_stage, str):
            if entering_lice is not None:
                prev_stage_geno = self.lice_population.geno_by_lifestage[prev_stage]
                entering_geno_distrib = LicePopulation.multiply_distrib(prev_stage_geno, entering_lice)
            else:
                raise ValueError("entering_lice must be an int when prev_stage is a str")
        else:
            entering_geno_distrib = prev_stage
        cur_stage_geno = self.lice_population.geno_by_lifestage[cur_stage]

        leaving_geno_distrib = LicePopulation.multiply_distrib(cur_stage_geno, leaving_lice)

        LicePopulation.update_distrib_discrete_add(entering_geno_distrib, cur_stage_geno)
        LicePopulation.update_distrib_discrete_subtract(leaving_geno_distrib, cur_stage_geno)

        # update gross population. This is a bit hairy but I cannot think of anything simpler.
        self.lice_population.geno_by_lifestage[cur_stage] = cur_stage_geno

    def update_deltas(
            self,
            dead_lice_dist: GrossLiceDistrib,
            treatment_mortality: GenoLifeStageDistrib,
            fish_deaths_natural: int,
            fish_deaths_from_lice: int,
            new_L2: int,
            new_L4: int,
            new_females: int,
            new_males: int,
            new_infections: int,
            lice_from_reservoir: GrossLiceDistrib,
            delta_dams_batch: OptionalDamBatch,
            new_offspring_distrib: GenoDistrib,
            returned_dams: GenoDistrib,
            hatched_arrivals_dist: GenoDistrib
    ):
        """Update the number of fish and the lice in each life stage
        :param dead_lice_dist the number of dead lice due to background death (as a distribution)
        :param treatment_mortality the distribution of genotypes being affected by treatment
        :param fish_deaths_natural the number of natural fish death events
        :param fish_deaths_from_lice the number of lice-induced fish death events
        :param new_L2 number of new L2 fish
        :param new_L4 number of new L4 fish
        :param new_females number of new adult females
        :param new_males number of new adult males
        :param new_infections the number of new infections (i.e. progressions from L2 to L3)
        :param lice_from_reservoir the number of lice taken from the reservoir
        :param delta_dams_batch the genotypes of now-unavailable females in batch events
        :param new_offspring_distrib the new offspring obtained from hatching and migrations
        :param returned_dams the genotypes of returned dams
        :param hatched_arrivals_dist: new offspring obtained from arrivals
        """

        for stage in self.lice_population:
            # update background mortality
            bg_delta = self.lice_population[stage] - dead_lice_dist[stage]
            self.lice_population[stage] = max(0, bg_delta)

            # update population due to treatment
            LicePopulation.update_distrib_discrete_subtract(treatment_mortality[stage],
                                                            self.lice_population.geno_by_lifestage[stage])

        self.lice_population["L5m"] += new_males
        self.lice_population["L5f"] += new_females

        self.promote_population("L3", "L4", new_males + new_females, new_L4)

        self.promote_population("L2", "L3", new_L4, new_infections)

        self.promote_population("L1", "L2", new_infections, new_L2 + lice_from_reservoir["L2"])

        self.promote_population(new_offspring_distrib, "L1", new_L2, None)
        self.promote_population(hatched_arrivals_dist, "L1", 0, None)

        # in absence of wildlife genotype, simply upgrade accordingly
        # TODO: switch to generic genotype distribs?
        self.lice_population["L1"] += lice_from_reservoir["L1"]

        delta_avail_dams = delta_dams_batch.geno_distrib if delta_dams_batch is not None else {}
        LicePopulation.update_distrib_discrete_subtract(delta_avail_dams, self.lice_population.available_dams)
        LicePopulation.update_distrib_discrete_add(returned_dams, self.lice_population.available_dams)

        if delta_dams_batch:
            self.busy_dams.put(delta_dams_batch)

        #  TODO: remove females that leave L5f by dying from available_dams

        self.num_fish -= fish_deaths_natural
        self.num_fish -= fish_deaths_from_lice

        # treatment may kill some lice attached to the fish, thus update at the very end
        self.num_infected_fish = self.get_mean_infected_fish()

    # TODO: update arrivals dict type
    def update_arrivals(self, arrivals_dict: dict, arrival_date: dt.datetime):
        """Update the arrivals queue

        :param arrivals_dict: List of dictionaries of genotype distributions based on hatch date
        :param arrival_date: Arrival date at this cage
        """

        for hatch_date in arrivals_dict:

            # skip if there are no eggs in the dictionary
            if sum(arrivals_dict[hatch_date].values()) == 0:
                continue

            # create new travelling batch and update the queue
            batch = TravellingEggBatch(arrival_date, hatch_date, arrivals_dict[hatch_date])
            self.arrival_events.put(batch)

    def get_background_lice_mortality(self, lice_population):
        """
        Background death in a stage (remove entry) -> rate = number of
        individuals in stage*stage rate (nauplii 0.17/d, copepods 0.22/d,
        pre-adult female 0.05, pre-adult male ... Stien et al 2005)
        """
        lice_mortality_rates = self.cfg.background_lice_mortality_rates

        dead_lice_dist = {}
        for stage in lice_population:
            mortality_rate = lice_population[stage] * lice_mortality_rates[stage] * self.cfg.tau
            mortality = min(self.cfg.rng.poisson(mortality_rate), lice_population[stage])
            dead_lice_dist[stage] = mortality

        self.logger.debug("\t\tbackground mortality distribution of dead lice = {}".format(dead_lice_dist))
        return dead_lice_dist

    @staticmethod
    def fish_growth_rate(days):
        return 10000/(1 + math.exp(-0.01*(days-475)))

    def to_csv(self):
        """
        Save the contents of this cage as a CSV string
        for writing to a file later.
        """

        data = [str(self.id), str(self.num_fish)]
        data.extend([str(val) for val in self.lice_population.values()])
        data.append(str(sum(self.lice_population.values())))

        return ", ".join(data)

    def get_reservoir_lice(self, pressure: int) -> GrossLiceDistrib:
        """Get distribution of lice coming from the reservoir

        :param pressure: External pressure
        :return: Distribution of lice in L1 and L2
        """

        if pressure == 0:
            return {"L1": 0, "L2": 0}

        num_L1 = self.cfg.rng.integers(low=0, high=pressure, size=1)[0]
        new_lice_dist = {"L1": num_L1, "L2": pressure - num_L1}
        self.logger.debug("\t\tdistribution of new lice from reservoir = {}".format(new_lice_dist))
        return new_lice_dist<|MERGE_RESOLUTION|>--- conflicted
+++ resolved
@@ -209,16 +209,7 @@
         for stage in self.susceptible_stages:
             LicePopulation.update_distrib_discrete_add(self.lice_population.geno_by_lifestage[stage], num_susc_per_geno)
 
-<<<<<<< HEAD
-            self.last_effective_treatment = cur_date
-
-            # number of lice in those stages that are susceptible to Emamectin Benzoate (i.e.
-            # those L3 or above)
-            # we assume the mortality rate is the same across all stages and ages, but this may change in the future
-            # (or with different chemicals)
-=======
         geno_treatment_distrib = {geno: GenoTreatmentValue(0.0, 0) for geno in num_susc_per_geno}
->>>>>>> a93117fb
 
         treatment = self.farm.farm_cfg.treatment_type
 
@@ -228,6 +219,8 @@
             if cur_date - dt.timedelta(days=self.cfg.delay_EMB) in self.cfg.farms[self.farm_id].treatment_dates:
                 self.logger.debug("\t\ttreating farm {}/cage {} on date {}".format(self.farm_id,
                                                                                    self.id, cur_date))
+
+                self.last_effective_treatment = cur_date
 
                 # For now, assume a simple heterozygous distribution with a mere geometric distribution
                 for geno, num_susc in num_susc_per_geno.items():
