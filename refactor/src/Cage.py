--- conflicted
+++ resolved
@@ -144,17 +144,12 @@
         delta_avail_dams, delta_eggs = self.do_mating_events()
 
         new_egg_batch = self.get_egg_batch(cur_date, delta_eggs)
-
-<<<<<<< HEAD
-        # TODO: create offspring.
-        # self.create_offspring()
         
         # TODO: dummy
         num_offpring = 10
-=======
+
         # Egg hatching
         new_offspring_distrib = self.create_offspring(cur_date)
->>>>>>> a2c2bd0d
 
         # lice coming from reservoir
         lice_from_reservoir = self.get_reservoir_lice(pressure)
@@ -727,12 +722,6 @@
                         offspring = offspring.append(offs, ignore_index=True)
                         del offs
         """
-<<<<<<< HEAD
-        
-        # dummy
-        return 10
-=======
->>>>>>> a2c2bd0d
 
     def update_deltas(self, dead_lice_dist, treatment_mortality,
                       fish_deaths_natural, fish_deaths_from_lice,
@@ -780,13 +769,10 @@
         update_L2 = self.lice_population["L2"] + new_L2 - new_infections + lice_from_reservoir["L2"]
         self.lice_population["L2"] = max(0, update_L2)
 
-<<<<<<< HEAD
         update_L1 = self.lice_population["L1"] - new_L2 + lice_from_reservoir["L1"]
         self.lice_population["L1"] = max(0, update_L1)
-=======
-        update_L1 = self.lice_population['L1'] - new_L2 + lice_from_reservoir["L1"] + sum(new_offspring_distrib.values())
-        self.lice_population['L1'] = max(0, update_L1)
->>>>>>> a2c2bd0d
+        # update_L1 = self.lice_population['L1'] - new_L2 + lice_from_reservoir["L1"] + sum(new_offspring_distrib.values())
+        # self.lice_population['L1'] = max(0, update_L1)
 
         self.update_distrib_discrete_subtract(delta_avail_dams, self.available_dams)
         self.update_distrib_discrete_add(delta_eggs, self.egg_genotypes)
