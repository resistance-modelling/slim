<<<<<<< HEAD
import logging
from collections.abc import MutableMapping
=======
>>>>>>> 1b90b54f
import copy
import datetime as dt
import json
import math
from collections import defaultdict
from dataclasses import dataclass, field
from queue import PriorityQueue
from typing import Union, Optional

import numpy as np
from scipy import stats

from src.Config import Config


@dataclass(order=True)
class EggBatch:
<<<<<<< HEAD
    time: dt.datetime # expected hatching time
=======
    hatch_date: dt.datetime
    geno_distrib: dict = field(compare=False)


@dataclass(order=True)
class TravellingEggBatch:
    arrival_date: dt.datetime
    hatch_date: dt.datetime = field(compare=False)
>>>>>>> 1b90b54f
    geno_distrib: dict = field(compare=False)


@dataclass(order=True)
class DamAvailabilityBatch:
    time: dt.datetime # expected return time
    geno_distrib: dict = field(compare=False)


# See https://stackoverflow.com/a/7760938
class LicePopulation(dict, MutableMapping):
    """
    Wrapper to keep the global population and genotype information updated
    This is definitely a convoluted way to do this, but I wanted to memoise as much as possible.
    """
    def __init__(self, initial_population: dict, geno_data: dict, available_dams: dict, logger: logging.Logger):
        super().__init__()
        self.geno_by_lifestage = GenotypePopulation(self, geno_data)
        self._available_dams = available_dams
        self.logger = logger
        for k, v in initial_population.items():
            super().__setitem__(k, v)

    def __setitem__(self, stage, value):
        # If one attempts to make gross modifications to the population these will be repartitioned according to the
        # current genotype information.
        if sum(self.geno_by_lifestage[stage].values()) == 0:
            self.logger.warning(f"Trying to initialise population {stage} with null genotype distribution. Using default genotype information.")
            self.geno_by_lifestage.raw_update_value(stage, Cage.multiply_distrib(Cage.generic_discrete_props, value))
        else:
            self.geno_by_lifestage.raw_update_value(stage, Cage.multiply_distrib(self.geno_by_lifestage[stage], value))
        if stage == "L5f":
            self._available_dams = Cage.multiply_distrib(self._available_dams, value)
        super().__setitem__(stage, value)

    def raw_update_value(self, stage, value):
        super().__setitem__(stage, value)

    @property
    def available_dams(self):
        return self._available_dams

    @available_dams.setter
    def available_dams(self, new_value: dict):
        for geno in new_value:
            assert self.geno_by_lifestage["L5f"][geno] >= new_value[geno], f"current population geno {geno}:{self.geno_by_lifestage['L5f'][geno]} is smaller than new value geno {new_value[geno]}"

        self._available_dams = new_value


class GenotypePopulation(dict, MutableMapping):
    def __init__(self, gross_lice_population: LicePopulation, geno_data: dict):
        super().__init__()
        self._lice_population = gross_lice_population
        for k, v in geno_data.items():
            super().__setitem__(k, v)

    def __setitem__(self, stage: str, value: dict):
        # update the value and the gross population accordingly
        super().__setitem__(stage, value)
        self._lice_population.raw_update_value(stage, sum(value.values()))

    def raw_update_value(self, stage, value):
        super().__setitem__(stage, value)


class Cage:
    """
    Fish cages contain the fish.
    """

    lice_stages = ["L1", "L2", "L3", "L4", "L5f", "L5m"]
    susceptible_stages = lice_stages[2:]

<<<<<<< HEAD
    generic_discrete_props = {('A',): 0.25, ('a',): 0.25, ('A', 'a'): 0.5}

    def __init__(self, cage_id, cfg, farm):
=======
    # TODO: annotating the farm here causes import issues
    def __init__(self, cage_id: int, cfg: Config, farm):
>>>>>>> 1b90b54f
        """
        Create a cage on a farm
        :param cage_id: the label (id) of the cage within the farm
        :param cfg the farm configuration
        :param farm a Farm object
        """

        self.cfg = cfg
        self.logger = cfg.logger
        self.id = cage_id

        self.farm_id = farm.name
        self.start_date = cfg.farms[self.farm_id].cages_start[cage_id]
        self.date = cfg.start_date

        # TODO: update with calculations
        lice_population = {'L1': cfg.ext_pressure, 'L2': 0, 'L3': 30, 'L4': 30, 'L5f': 10, 'L5m': 10}

        self.farm = farm

        self.egg_genotypes = {}
        self.available_dams = {}

        # TODO/Question: what's the best way to deal with having multiple possible genetic schemes?
        # TODO/Question: I suppose some of this initial genotype information ought to come from the config file
        # TODO/Question: the genetic mechanism will be the same for all lice in a simulation, so should it live in the driver?
        # for now I've hard-coded in one mechanism in this setup, and a particular genotype starting point. Should probably be from a config file?
<<<<<<< HEAD
        self.genetic_mechanism = 'discrete'
        
        geno_by_lifestage = {}
        for stage in lice_population:
            geno_by_lifestage[stage] = self.multiply_distrib(self.generic_discrete_props, lice_population[stage])
=======
        self.genetic_mechanism = "discrete"

        generic_discrete_props = {('A',): 0.25, ('a',): 0.25, ('A', 'a'): 0.5}

        self.geno_by_lifestage = {}
        for stage in self.lice_population:
            self.geno_by_lifestage[stage] = {}
            for geno in generic_discrete_props:
                self.geno_by_lifestage[stage][geno] = np.round(generic_discrete_props[geno]*self.lice_population[stage], 0)
>>>>>>> 1b90b54f

        # TODO: should we move available_dams inside LicePopulation?
        self.available_dams = copy.deepcopy(geno_by_lifestage['L5f'])
        self.lice_population = LicePopulation(lice_population, geno_by_lifestage, self.available_dams, self.logger)

        self.num_fish = cfg.farms[self.farm_id].num_fish
        self.num_infected_fish = self.get_mean_infected_fish()

        self.hatching_events = PriorityQueue()
<<<<<<< HEAD
        self.busy_dams = PriorityQueue()

        # The original code was a IBM, here we act on populations so the age in each stage must
        # be a distribution.

        # lice_gender = {} #np.random.choice(['F','M'],nplankt)
        # lice_age = {} # np.random.choice(range(15),nplankt,p=p)
        # self.nplankt = nplankt
        # self.m_f = np.random.choice(['F', 'M'], nplankt)
        # self.stage = 1
        # prob = stats.poisson.pmf(range(15), 3)
        # prob = prob/np.sum(prob) #probs need to add up to one
        # self.stage_age = np.random.choice(range(15), nplankt, p=prob)
        # self.avail = 0
        # self.resistance_t1 = np.random.normal(cfg.f_muEMB, cfg.f_sigEMB, nplankt)
        # self.avail = 0
        # self.arrival = 0
        # self.nmates = 0
=======
        self.arrival_events = PriorityQueue()
>>>>>>> 1b90b54f


    def __str__(self):
        """
        Get a human readable string representation of the cage in json form.
        :return: a description of the cage
        """

        filtered_vars = vars(self).copy()
        del filtered_vars["farm"]
        del filtered_vars["logger"]
        del filtered_vars["cfg"]
        for k in filtered_vars:
            if isinstance(filtered_vars[k], dt.datetime):
                filtered_vars[k] = filtered_vars[k].strftime("%Y-%m-%d %H:%M:%S")

        # May want to improve these or change them if we change the representation for genotype distribs
        filtered_vars["egg_genotypes"] = {str(key): val for key, val in filtered_vars["egg_genotypes"].items()}
        filtered_vars["available_dams"] = {str(key): val for key, val in filtered_vars["available_dams"].items()}
        filtered_vars["geno_by_lifestage"] = {str(key): str(val) for key, val in self.lice_population.geno_by_lifestage.items()}
        filtered_vars["hatching_events"] = sorted(list(self.hatching_events.queue))
<<<<<<< HEAD
        filtered_vars["busy_dams"] = sorted(list(self.busy_dams.queue))
=======
        filtered_vars["arrival_events"] = sorted(list(self.arrival_events.queue))
>>>>>>> 1b90b54f

        return json.dumps(filtered_vars, indent=4)
        # return json.dumps(self, cls=CustomCageEncoder, indent=4)

    def update(self, cur_date: dt.datetime, step_size: int, pressure: int) -> tuple:
        """Update the cage at the current time step.

        :param cur_date: Current date of simualtion
        :param step_size: Step size
        :param pressure: External pressure, planctonic lice coming from
        the reservoir
        :return: Tuple consisting of egg genotype distribution and hatching
        date
        """

        self.logger.debug(f"\tUpdating farm {self.farm_id} / cage {self.id}")
        self.logger.debug(f"\t\tinitial lice population = {self.lice_population}")
        self.logger.debug(f"\t\tinitial fish population = {self.num_fish}")

        days_since_start = (cur_date - self.date).days

        # Background lice mortality events
        dead_lice_dist = self.get_background_lice_mortality(self.lice_population)

        # Treatment mortality events
        treatment_mortality = self.get_lice_treatment_mortality(cur_date)

        # Development events
        new_L2, new_L4, new_females, new_males = self.get_lice_lifestage(cur_date.month)

        # Fish growth and death
        fish_deaths_natural, fish_deaths_from_lice = self.get_fish_growth(days_since_start, step_size)

        # Infection events
        num_infection_events = self.do_infection_events(days_since_start)

        # Mating events that create eggs
        delta_avail_dams, delta_eggs = self.do_mating_events()
        egg_distrib, hatch_date = self.get_egg_batch(cur_date, delta_eggs)

<<<<<<< HEAD
        avail_dams_batch = DamAvailabilityBatch(cur_date + dt.timedelta(days=self.cfg.dam_unavailability),
                                                delta_avail_dams)

        new_egg_batch = self.get_egg_batch(cur_date, delta_eggs)
=======
        # Lice coming from other cages and farms
        # NOTE: arrivals first then hatching
        hatched_arrivals_dist = self.get_arrivals(cur_date)
>>>>>>> 1b90b54f

        # Egg hatching
        new_offspring_distrib = self.create_offspring(cur_date)

<<<<<<< HEAD
        # Restore lice availability
        returned_dams = self.free_dams(cur_date)

        # lice coming from reservoir
        lice_from_reservoir = self.get_reservoir_lice(pressure)

        self.update_deltas(
            dead_lice_dist,
            treatment_mortality,
            fish_deaths_natural,
            fish_deaths_from_lice,
            new_L2,
            new_L4,
            new_females,
            new_males,
            num_infection_events,
            lice_from_reservoir,
            avail_dams_batch,
            new_egg_batch,
            new_offspring_distrib,
            returned_dams
        )
=======
        # Lice coming from reservoir
        lice_from_reservoir = self.get_reservoir_lice(pressure)

        self.update_deltas(dead_lice_dist,
                           treatment_mortality,
                           fish_deaths_natural,
                           fish_deaths_from_lice,
                           new_L2,
                           new_L4,
                           new_females,
                           new_males,
                           num_infection_events,
                           lice_from_reservoir,
                           delta_avail_dams, delta_eggs,
                           new_offspring_distrib,
                           hatched_arrivals_dist)
>>>>>>> 1b90b54f

        self.logger.debug("\t\tfinal fish population = {}".format(self.num_fish))
        self.logger.debug("\t\tfinal lice population= {}".format(self.lice_population))
        self.logger.debug("\t\tlice offspring = {}".format(sum(egg_distrib.values())))

        return egg_distrib, hatch_date

    def get_lice_treatment_mortality_rate(self, cur_date):
        """
        Compute the mortality rate due to chemotherapeutic treatment (See Aldrin et al, 2017, §2.2.3)
        """
        num_susc = sum(self.lice_population[x] for x in self.susceptible_stages)

        # TODO: take temperatures into account? See #22
        if cur_date - dt.timedelta(days=self.cfg.delay_EMB) in self.cfg.farms[self.farm_id].treatment_dates:
            self.logger.debug("\t\ttreating farm {}/cage {} on date {}".format(self.farm_id,
                                                                               self.id, cur_date))

            # number of lice in those stages that are susceptible to Emamectin Benzoate (i.e.
            # those L3 or above)
            # we assume the mortality rate is the same across all stages and ages, but this may change in the future
            # (or with different chemicals)

            # model the resistence of each lice in the susceptible stages (phenoEMB) and estimate
            # the mortality rate due to treatment (ETmort).
            pheno_emb = np.random.normal(self.cfg.f_meanEMB, self.cfg.f_sigEMB, num_susc) \
                        + np.random.normal(self.cfg.env_meanEMB, self.cfg.env_sigEMB, num_susc)
            pheno_emb = 1 / (1 + np.exp(pheno_emb))
            mortality_rate = sum(pheno_emb) * self.cfg.EMBmort
            return mortality_rate, pheno_emb, num_susc

        else:
            return 0, 0, num_susc

    def get_lice_treatment_mortality(self, cur_date):
        """
        Calculate the number of lice in each stage killed by treatment.
        """

        dead_lice_dist = {stage: 0 for stage in self.lice_stages}

        mortality_rate, pheno_emb, num_susc = self.get_lice_treatment_mortality_rate(cur_date)

        if mortality_rate > 0:
            num_dead_lice = np.random.poisson(mortality_rate)
            num_dead_lice = min(num_dead_lice, num_susc)

            # Now we need to decide how many lice from each stage die,
            #   the algorithm is to label each louse  1...num_susc
            #   assign each of these a probability of dying as (phenoEMB)/np.sum(phenoEMB)
            #   randomly pick lice according to this probability distribution
            #        now we need to find out which stages these lice are in by calculating the
            #        cumulative sum of the lice in each stage and finding out how many of our
            #        dead lice falls into this bin.
            p = (pheno_emb) / np.sum(pheno_emb)
            dead_lice = np.random.choice(range(num_susc), num_dead_lice, p=p,
                                         replace=False).tolist()
            total_so_far = 0
            for stage in self.susceptible_stages:
                num_dead = len([x for x in dead_lice if total_so_far <= x <
                                (total_so_far + self.lice_population[stage])])
                total_so_far += self.lice_population[stage]
                if num_dead > 0:
                    dead_lice_dist[stage] = num_dead

            self.logger.debug("\t\tdistribution of dead lice on farm {}/cage {} = {}"
                              .format(self.farm_id, self.id, dead_lice_dist))

            assert num_dead_lice == sum(list(dead_lice_dist.values()))
        return dead_lice_dist

    def get_stage_ages_distrib(self, stage: str, size=15, stage_age_max_days = None):
        """
        Create an age distribution (in days) for the sea lice within a lifecycle stage.
        In absence of further data or constraints, we simply assume it's a uniform distribution
        """

        # NOTE: no data is available for L5 stages. We assume for simplicity they die after 30-ish days
        if stage_age_max_days is None:
            stage_age_max_days = min(self.cfg.stage_age_evolutions[stage], size + 1)
        p = np.zeros((size,))
        p[:stage_age_max_days] = 1
        return p / np.sum(p)

    @staticmethod
    def get_evolution_ages(size: int, minimum_age: int, mean: int, development_days=25):
        """
        Create an age distribution (in days) for the sea lice within a lifecycle stage.
        TODO: This actually computes the evolution ages.
        :param size the number of lice to consider
        :param minimum_age the minimum age before an evolution is allowed
        :param mean the mean of the distribution. mean must be bigger than min.
        :param development_days the maximum age to consider
        :return a size-long array of ages (in days)
        """

        # Create a shifted poisson distribution,
        k = mean - minimum_age
        max_quantile = development_days - minimum_age

        assert minimum_age > 0, "min must be positive"
        assert k > 0, "mean must be greater than min."

        p = stats.poisson.pmf(range(max_quantile), k)
        p = p / np.sum(p)  # probs need to add up to one
        return np.random.choice(range(max_quantile), size, p=p) + minimum_age

    def get_lice_lifestage(self, cur_month):
        """
        Move lice between lifecycle stages.
        See Section 2.1 of Aldrin et al. (2017)
        """
        self.logger.debug("\t\tupdating lice lifecycle stages")

        def dev_times(del_p, del_m10, del_s, temp_c, ages):
            """
            Probability of developing after n_days days in a stage as given by Aldrin et al 2017
            See section 2.2.4 of Aldrin et al. (2017)
            :param ages: stage-age
            :param del_p: power transformation constant on temp_c
            :param del_m10: 10 °C median reference value
            :param del_s: fitted Weibull shape parameter
            :param temp_c: average temperature in °C
            :return: expected development rate
            """
            epsilon = 1e-30
            del_m = del_m10 * (10 / temp_c) ** del_p

            unbounded = math.log(2) * del_s * ages ** (del_s - 1) * del_m ** (-del_s)
            unbounded = np.clip(unbounded, epsilon, 1)
            return unbounded.astype("float64")

        lice_dist = {}
        ave_temp = self.farm.year_temperatures[cur_month - 1]

        # L4 -> L5
        # TODO these blocks look like the same?

        num_lice = self.lice_population["L4"]
        stage_ages = self.get_evolution_ages(num_lice, minimum_age=10, mean=15)

        l4_to_l5 = dev_times(self.cfg.delta_p["L4"], self.cfg.delta_m10["L4"], self.cfg.delta_s["L4"],
                             ave_temp, stage_ages)
        num_to_move = min(np.random.poisson(np.sum(l4_to_l5)), num_lice)
        new_females = np.random.choice([math.floor(num_to_move / 2.0), math.ceil(num_to_move / 2.0)])
        new_males = (num_to_move - new_females)

        lice_dist["L5f"] = new_females
        lice_dist["L5m"] = (num_to_move - new_females)

        # L3 -> L4
        num_lice = self.lice_population["L3"]
        stage_ages = self.get_evolution_ages(num_lice, minimum_age=15, mean=18)
        l3_to_l4 = dev_times(self.cfg.delta_p["L3"], self.cfg.delta_m10["L3"], self.cfg.delta_s["L3"],
                             ave_temp, stage_ages)
        num_to_move = min(np.random.poisson(np.sum(l3_to_l4)), num_lice)
        new_L4 = num_to_move

        lice_dist["L4"] = num_to_move

        # L2 -> L3
        # This is done in do_infection_events()

        # L1 -> L2
        num_lice = self.lice_population["L2"]
        stage_ages = self.get_evolution_ages(num_lice, minimum_age=3, mean=4)
        l1_to_l2 = dev_times(self.cfg.delta_p["L1"], self.cfg.delta_m10["L1"], self.cfg.delta_s["L1"],
                             ave_temp, stage_ages)
        num_to_move = min(np.random.poisson(np.sum(l1_to_l2)), num_lice)
        new_L2 = num_to_move

        lice_dist["L2"] = num_to_move

        self.logger.debug("\t\t\tdistribution of new lice lifecycle stages on farm {}/cage {} = {}"
                          .format(self.farm_id, self.id, lice_dist))

        return new_L2, new_L4, new_females, new_males

    def get_fish_growth(self, days, step_size):
        """
        Get the new number of fish after a step size.
        """

        self.logger.debug("\t\tupdating fish population")

        def fb_mort(days):
            """
            Fish background mortality rate, decreasing as in Soares et al 2011

            Fish death rate: constant background daily rate 0.00057 based on
            www.gov.scot/Resource/0052/00524803.pdf
            multiplied by lice coefficient see surv.py (compare to threshold of 0.75 lice/g fish)

            TODO: what should we do with the formulae?

            :param days: number of days elapsed
            :return: fish background mortality rate
            """
            return 0.00057  # (1000 + (days - 700)**2)/490000000

        # Apply a sigmoid based on the number of lice per fish
        pathogenic_lice = sum([self.lice_population[stage] for stage in self.susceptible_stages])
        if self.num_infected_fish > 0:
            lice_per_host_mass = pathogenic_lice / (self.num_infected_fish * self.fish_growth_rate(days))
        else:
            lice_per_host_mass = 0.0
        prob_lice_death = 1 / (1 + math.exp(-self.cfg.fish_mortality_k *
                                            (lice_per_host_mass - self.cfg.fish_mortality_center)))

        ebf_death = fb_mort(days) * step_size * self.num_fish
        elf_death = self.num_infected_fish * step_size * prob_lice_death
        fish_deaths_natural = np.random.poisson(ebf_death)
        fish_deaths_from_lice = np.random.poisson(elf_death)

        self.logger.debug("\t\t\tnumber of background fish death {}, from lice {}"
                          .format(fish_deaths_natural, fish_deaths_from_lice))

        return fish_deaths_natural, fish_deaths_from_lice

    def compute_eta_aldrin(self, num_fish_in_farm, days):
        return self.cfg.infection_main_delta + math.log(num_fish_in_farm) + self.cfg.infection_weight_delta * \
               (math.log(self.fish_growth_rate(days)) - self.cfg.delta_expectation_weight_log)

    def get_infection_rates(self, days) -> (float, int):
        """
        Compute the number of lice that can infect and what their infection rate (number per fish) is

        :param days the amount of time it takes
        :returns a pair (Einf, num_avail_lice)
        """
        # Perhaps we can have a distribution which can change per day (the mean/median increaseѕ?
        # but at what point does the distribution mean decrease).
        age_distrib = self.get_stage_ages_distrib("L2")
        num_avail_lice = round(self.lice_population["L2"] * np.sum(age_distrib[1:]))
        if num_avail_lice > 0:
            num_fish_in_farm = sum([c.num_fish for c in self.farm.cages])

            # TODO: this has O(c^2) complexity
            etas = np.array([c.compute_eta_aldrin(num_fish_in_farm, days) for c in self.farm.cages])
            Einf = math.exp(etas[self.id]) / (1 + np.sum(np.exp(etas)))

            return Einf, num_avail_lice

        return 0, num_avail_lice

    def do_infection_events(self, days) -> int:
        """
        Infect fish in this cage if the sea lice are in stage L2 and at least 1 day old

        :param days the number of days elapsed
        :returns number of evolving lice, or equivalently the new number of infections
        """
        Einf, num_avail_lice = self.get_infection_rates(days)

        if Einf == 0:
            return 0

        inf_events = np.random.poisson(Einf * num_avail_lice)
        return min(inf_events, num_avail_lice)

    def get_infecting_population(self, *args) -> int:
        if args is None or len(args) == 0:
            infective_stages = ["L3", "L4", "L5m", "L5f"]
        else:
            infective_stages = args
        return sum(self.lice_population[stage] for stage in infective_stages)

    def get_mean_infected_fish(self, *args) -> int:
        """
        Get the average number of infected fish
        :param *args the stages to consider (optional, by default all stages from the third onward are taken into account)
        :returns the number of infected fish
        """
        attached_lice = self.get_infecting_population(*args)

        # see: https://stats.stackexchange.com/a/296053
        num_infected_fish = int(self.num_fish * (1 - ((self.num_fish - 1) / self.num_fish) ** attached_lice))
        return num_infected_fish

    def get_variance_infected_fish(self, n, k) -> float:
        # For now make a very quick and dirty approximation.
        # TODO this has O(n) time complexity. Replace when a closed formula is found

        bins = np.zeros((n,))
        for i in range(k):
            bins[np.random.randint(0, n-1)] += 1

        assert np.sum(bins) == k
        return np.var(bins)*k


    def get_num_matings(self) -> int:
        """
        Get the number of matings. Implement Cox's approach assuming an unbiased sex distribution
        """

        # Background: AF and AM are randomly assigned to fish according to a negative multinomial distribution.
        # What we want is determining what is the expected likelihood there is _at least_ one AF and _at
        # least_ one AM on the same fish.

        males = self.lice_population["L5m"]
        females = sum(self.lice_population.available_dams.values())

        if males == 0 or females == 0:
            return 0

        # VMR: variance-mean ratio; VMR = m/k + 1 -> k = m / (VMR - 1) with k being an "aggregation factor"
        mean = (males + females) / self.get_mean_infected_fish("L5m", "L5f")

        n = self.num_fish
        k = self.get_infecting_population("L5m", "L5f")
        variance = self.get_variance_infected_fish(n, k)
        vmr = variance/mean
        if vmr <= 1.0:
            return 0
        aggregation_factor = mean / (vmr- 1)

        prob_matching = 1 - (1 + males/((males + females)*aggregation_factor)) ** (-1-aggregation_factor)
        # TODO: using a poisson distribution can lead to a high std for high prob*females
        return np.random.poisson(prob_matching * females)

    def do_mating_events(self) -> (dict, dict):
        """
        will generate two deltas:  one to add to unavailable dams and subtract from available dams, one to add to eggs
        assume males don't become unavailable? in this case we don't need a delta for sires
        :returns a pair (delta_dams, new_eggs)

        TODO: deal properly with fewer individuals than matings required
        TODO: right now discrete mode is hard-coded, once we have quantitative egg generation implemented, need to add a switch
        TODO: current date is required by get_num_eggs as of now, but the relationship between extrusion and temperature is not clear
        """

        delta_eggs = {}
        num_matings = self.get_num_matings()

<<<<<<< HEAD
        distrib_sire_available = self.lice_population.geno_by_lifestage['L5m']
        distrib_dam_available = self.lice_population.available_dams
        
=======
        distrib_sire_available = self.geno_by_lifestage['L5m']
        distrib_dam_available = self.available_dams

>>>>>>> 1b90b54f
        delta_dams = self.select_dams(distrib_dam_available, num_matings)

        if sum(distrib_sire_available.values()) == 0 or sum(distrib_dam_available.values()) == 0:
<<<<<<< HEAD
            return {}, {}
      
=======
          return {}, {}

>>>>>>> 1b90b54f
        # TODO - need to add dealing with fewer males/females than the number of matings

        for dam_geno in delta_dams:
            for _ in range(int(delta_dams[dam_geno])):
                sire_geno = self.choose_from_distrib(distrib_sire_available)
                new_eggs = self.generate_eggs(sire_geno, dam_geno, 'discrete', num_matings)
                self.update_distrib_discrete_add(new_eggs, delta_eggs)

        return delta_dams, delta_eggs

    def generate_eggs(self, sire, dam, breeding_method: str, num_matings: int):
        """
        Generate the eggs with a given genomic distribution
        If we're in the discrete 2-gene setting, assume for now that genotypes are tuples - so in a A/a genetic system, genotypes
        could be ('A'), ('a'), or ('A', 'a')
        right now number of offspring with each genotype are deterministic, and might be missing one (we should update to add jitter in future,
        but this is a reasonable approx)
        TODO: doesn't do anything sensible re: integer/real numbers of offspring
        :param sire the genomics of the sires
        :param dam the genomics of the dams
        :param breeding_method the breeding strategy. Can be either "additive" or "discrete"
        :param num_matings the number of matings
        :returns a distribution on the number of generated eggs according to the distribution
        """

        number_eggs = self.get_num_eggs(num_matings)

        if breeding_method == 'discrete':
            eggs_generated = {}
            if len(sire) == 1 and len(dam) == 1:
                eggs_generated[tuple(sorted(tuple({sire[0], dam[0]})))] = number_eggs
            elif len(sire) == 2 and len(dam) == 1:
                eggs_generated[tuple(sorted(tuple({sire[0], dam[0]})))] = number_eggs / 2
                eggs_generated[tuple(sorted(tuple({sire[1], dam[0]})))] = number_eggs / 2
            elif len(sire) == 1 and len(dam) == 2:
                eggs_generated[tuple(sorted(tuple({sire[0], dam[0]})))] = number_eggs / 2
                eggs_generated[tuple(sorted(tuple({sire[0], dam[1]})))] = number_eggs / 2
            else: #
                # drawing both from the sire in the first case ensures heterozygotes
                # but is a bit hacky.
                eggs_generated[tuple(sorted(tuple({sire[0], sire[1]})))] = number_eggs / 2
                # and the below gets us our two types of homozygotes
                eggs_generated[tuple(sorted(tuple({sire[0], dam[0]})))] = number_eggs / 4
                eggs_generated[tuple(sorted(tuple({sire[1], dam[1]})))] = number_eggs / 4

            return eggs_generated
        else:
            # additive genes, assume genetic state for an individual looks like a number between 0 and 1.
            # because we're only dealing with the heritable part here don't need to do any of the comparison
            # to population mean or impact of heritability, etc - that would appear in the code dealing with treatment
            # so we could use just the mid-parent value for this genetic recording for children
            # as with the discrete genetic model, this will be deterministic for now
            eggs_generated = {}
            mid_parent = np.round((sire + dam)/2, 1)
            eggs_generated[mid_parent] = number_eggs

            return eggs_generated

    @staticmethod
    def update_distrib_discrete_add(distrib_delta, distrib):
        """
        I've assumed that both distrib and delta are dictionaries
        and are *not* normalised (that is, they are effectively counts)
        I've also assumed that we never want a count below zero
        Code is naive - interpret as algorithm spec
        combine these two functions with a negation of a dict?
        """

        for geno in distrib_delta:
            if geno not in distrib:
                distrib[geno] = 0
            distrib[geno] += distrib_delta[geno]

    @staticmethod
    def update_distrib_discrete_subtract(distrib_delta, distrib):
        for geno in distrib:
            if geno in distrib_delta:
                distrib[geno] -= distrib_delta[geno]
            if distrib[geno] < 0:
                distrib[geno] = 0

    @staticmethod
    def multiply_distrib(distrib: dict, population: int):
        keys = distrib.keys()
        values = list(distrib.values())
        np_values = np.array(values)
        if np.isclose(np.sum(np_values), 0.0) or population == 0:
            return dict(zip(keys, map(int, np.zeros_like(np_values))))
        np_values = np_values * population / np.sum(np_values)
        np_values = np_values.round().astype('int32')
        # correct casting errors
        np_values[-1] += population - np.sum(np_values)

        return dict(zip(keys, map(int, np_values)))

    def select_dams(self, distrib_dams_available, num_dams):
        """
        Assumes the usual dictionary representation of number
        of dams - genotype:number_available
<<<<<<< HEAD
        function separated from other breeding processes to make it easier to come back and optimise
        TODO: there must be a faster way to do this. 
=======
        function separated from other breeding processses to make it easier to come back and optimise
        TODO: there must be a faster way to do this.
>>>>>>> 1b90b54f
        returns a dictionary in the same format giving genotype:number_selected
        if the num_dams exceeds number available, gives back all the dams
        """
        delta_dams_selected = {}
        copy_dams_avail = copy.deepcopy(distrib_dams_available)
        if sum(distrib_dams_available.values()) <= num_dams:
            return copy_dams_avail

        for _ in range(num_dams):
            this_dam = self.choose_from_distrib(copy_dams_avail)
            copy_dams_avail[this_dam] -= 1
            if this_dam not in delta_dams_selected:
                delta_dams_selected[this_dam] = 0
            delta_dams_selected[this_dam] += 1

        return delta_dams_selected

    @staticmethod
    def choose_from_distrib(distrib):
        max_val = sum(distrib.values())
        this_draw = np.random.randint(0, high=max_val)
        sum_so_far = 0
        for val in distrib:
            sum_so_far += distrib[val]
            if this_draw <= sum_so_far:
                return val

    def get_num_eggs(self, mated_females) -> int:
        """
        Get the number of new eggs
        :param mated_females the number of mated females that reproduce
        :returns the number of eggs produced
        """

        # See Aldrin et al. 2017, §2.2.6
        age_distrib = self.get_stage_ages_distrib("L5f")
        age_range = np.arange(1, len(age_distrib) + 1)

        # TODO: keep track of free females before calculating mating
        mated_females_distrib = mated_females * age_distrib
        eggs = self.cfg.reproduction_eggs_first_extruded *\
            (age_range ** self.cfg.reproduction_age_dependence) * mated_females_distrib

        return np.random.poisson(np.round(np.sum(eggs)))
        # TODO: We are deprecating this. Need to investigate if temperature data is useful. See #46
        # ave_temp = self.farm.year_temperatures[cur_month - 1]
        #temperature_factor = self.cfg.delta_m10["L0"] * (10 / ave_temp) ** self.cfg.delta_p["L0"]

        #reproduction_rates = self.cfg.reproduction_eggs_first_extruded * \
        #                     (age_range ** self.cfg.reproduction_age_dependence) / (temperature_factor + 1)

        #return np.random.poisson(np.round(np.sum(reproduction_rates * mated_females_distrib)))

    def get_egg_batch(self, cur_date: dt.datetime, egg_distrib: dict) -> tuple:
        """
        Get the expected arrival date of an egg batch
        :param cur_date the current time
        :param egg_distrib the egg distribution
        :returns tuple representing egg distribution and expected hatching date
        """

        # We use Stien et al (2005)'s regressed formula
        # τE= [β1/(T – 10 + β1β2)]**2  (see equation 8)
        # where β2**(-2) is the average temperature centered at around 10 degrees
        # and β1 is a shaping factor. This function is formally known as Belehrádek’s function
        cur_month = cur_date.month
        ave_temp = self.farm.year_temperatures[cur_month - 1]

        beta_1 = self.cfg.delta_m10["L0"]
        beta_2 = self.cfg.delta_p["L0"]
        expected_time = (self.cfg.delta_m10["L0"] / (ave_temp - 10 + beta_1 * beta_2))**2
        expected_hatching_date = cur_date + dt.timedelta(np.random.poisson(expected_time))
        return egg_distrib, expected_hatching_date

<<<<<<< HEAD
    @staticmethod
    def pop_from_queue(queue: PriorityQueue, cur_time: dt.datetime, output_geno_distrib: dict) -> dict:
        # process all the due events
        # Note: queues miss a "peek" method, and this line relies on an implementation detail.
        while not queue.empty() and queue.queue[0].time <= cur_time:
            event = queue.get()
            for geno, value in event.geno_distrib.items():
                output_geno_distrib[geno] += value


    def create_offspring(self, cur_time: dt.datetime) -> dict:
=======
    def create_offspring(self, cur_date: dt.datetime) -> dict:
>>>>>>> 1b90b54f
        """
        Hatch the eggs from the event queue
        :param cur_date the current time
        :returns a delta egg genomics
        """

        # TODO: this does not take into account f2f-c2c movements
        delta_egg_offspring = {}
        for geno in self.lice_population.geno_by_lifestage['L5f']:
            delta_egg_offspring[geno] = 0

<<<<<<< HEAD
        self.pop_from_queue(self.hatching_events, cur_time, delta_egg_offspring)
=======
        # process all the due events
        # Note: queues miss a "peek" method, and this line relies on an implementation detail.
        while not self.hatching_events.empty() and self.hatching_events.queue[0].hatch_date <= cur_date:
            egg_event = self.hatching_events.get()
            for geno, value in egg_event.geno_distrib.items():
                delta_egg_offspring[geno] += value

>>>>>>> 1b90b54f
        return delta_egg_offspring

    def get_arrivals(self, cur_date: dt.datetime) -> dict:
        """Process the arrivals queue.

        :param cur_date: Current date of simulation
        :return: Genotype distribution of eggs hatched in travel
        """
<<<<<<< HEAD
        TODO - convert this ().
                #create offspring
                bv_lst = []
                eggs_now = int(round(eggs*tau/d_hatching(temp_now)))
                for i in dams:
                    if farm==0:
                        r = np.random.uniform(0,1,1)
                        if r>inpt.prop_influx:
                            underlying = 0.5*df_list[fc].loc[df_list[fc].index==i,'resistanceT1'].values\
                               + 0.5*df_list[fc].loc[df_list[fc].index==i,'mate_resistanceT1'].values + \
                               np.random.normal(0, farms_sigEMB[farm], eggs_now+250)/np.sqrt(2)
                        else:
                            underlying = np.random.normal(inpt.f_muEMB,inpt.f_sigEMB,eggs_now+250)
                    else:
                        underlying = 0.5*df_list[fc].loc[df_list[fc].index==i,'resistanceT1'].values\
                               + 0.5*df_list[fc].loc[df_list[fc].index==i,'mate_resistanceT1'].values + \
                               np.random.normal(0, farms_sigEMB[farm], eggs_now+250)/np.sqrt(2)
                    bv_lst.extend(underlying.tolist())
                new_offs = len(dams)*eggs_now

                #print("       farms =  {}".format(inpt.nfarms))
                num = 0
                for f in range(inpt.nfarms):
                    #print("       farm {}".format(f))
                    arrivals = np.random.poisson(prop_arrive[farm][f]*new_offs)
                    if arrivals>0:
                        num = num + 1
                        offs = pd.DataFrame(columns=df_list[fc].columns)
                        offs['MF'] = np.random.choice(['F','M'], arrivals)
                        offs['Farm'] = f
                        offs['Cage'] = np.random.choice(range(1,inpt.ncages[farm]+1), arrivals)
                        offs['stage'] = np.repeat(1, arrivals)
                        offs['stage_age'] = np.repeat(0, arrivals)
                        if len(bv_lst)<arrivals:
                            randams = np.random.choice(dams,arrivals-len(bv_lst))
                            for i in randams:
                                underlying = 0.5*df_list[fc].resistanceT1[df_list[fc].index==i]\
                                   + 0.5*df_list[fc].mate_resistanceT1[df_list[fc].index==i]+ \
                                   np.random.normal(0, farms_sigEMB[farm], 1)/np.sqrt(2)
                                bv_lst.extend(underlying)
                        ran_bvs = np.random.choice(len(bv_lst),arrivals,replace=False)
                        offs['resistanceT1'] = [bv_lst[i] for i in ran_bvs]
                        for i in sorted(ran_bvs, reverse=True):
                            del bv_lst[i]
                        Earrival = [hrs_travel[farm][i] for i in offs.Farm]
                        offs['arrival'] = np.random.poisson(Earrival)
                        offs['avail'] = 0
                        offs['date'] = cur_date
                        offs['nmates'] = 0
                        offspring = offspring.append(offs, ignore_index=True)
                        del offs
        """

    def free_dams(self, cur_time):
        """
        Return the number of available dams

        :param cur_time the current time
        :returns the genotype population of dams that return available today
        """
        delta_avail_dams = {}
        for geno in self.lice_population.geno_by_lifestage['L5f']:
            delta_avail_dams[geno] = 0

        self.pop_from_queue(self.busy_dams, cur_time, delta_avail_dams)
        return delta_avail_dams

    def promote_population(
        self,
        prev_stage: Union[str, dict],
        cur_stage: str,
        leaving_lice: int,
        entering_lice: Optional[int] = None
    ):
        """
        Promote the population by stage and respect the genotypes
        :param prev_stage the lice stage from which cur_stage evolves
        :param cur_stage the lice stage that is about to evolve
        :param leaving_lice the number of lice in the cur_stage=>next_stage progression
        :param entering_lice the number of lice in the prev_stage=>cur_stage progression.
               If prev_stage is a a string, entering_lice must be an int
        """
        if isinstance(prev_stage, str):
            prev_stage_geno = self.lice_population.geno_by_lifestage[prev_stage]
            entering_geno_distrib = self.multiply_distrib(prev_stage_geno, entering_lice)
        else:
            entering_geno_distrib = prev_stage
        cur_stage_geno = self.lice_population.geno_by_lifestage[cur_stage]

        leaving_geno_distrib = self.multiply_distrib(cur_stage_geno, leaving_lice)

        self.update_distrib_discrete_add(entering_geno_distrib, cur_stage_geno)
        self.update_distrib_discrete_subtract(leaving_geno_distrib, cur_stage_geno)

        # update gross population. This is a bit hairy but I cannot think of anything simpler.
        self.lice_population.geno_by_lifestage[cur_stage] = cur_stage_geno

    def update_deltas(self, dead_lice_dist, treatment_mortality, fish_deaths_natural, fish_deaths_from_lice, new_L2,
                      new_L4, new_females, new_males, new_infections, lice_from_reservoir,
                      delta_dams_batch: DamAvailabilityBatch,
                      new_egg_batch: EggBatch, new_offspring_distrib: dict, returned_dams: dict):
        """
        Update the number of fish and the lice in each life stage
=======

        hatched_dist = {}

        # check queue for arrivals at current date
        while not self.arrival_events.empty() and self.arrival_events.queue[0].arrival_date <= cur_date:
            batch = self.arrival_events.get()
            
            # if the hatch date is after current date, add to stationary egg queue
            if batch.hatch_date >= cur_date:
                stationary_batch = EggBatch(batch.hatch_date, batch.geno_distrib)
                self.hatching_events.put(stationary_batch)

            # otherwise the egg has hatched during travel, so determine the life stage
            # and add to population
            else:
                # TODO: determine life stage it arrives at; assumes all are L1 for now
                hatched_dist = batch.geno_distrib

        return hatched_dist

    def update_deltas(self, 
                      dead_lice_dist: dict, 
                      treatment_mortality: dict,
                      fish_deaths_natural: int, 
                      fish_deaths_from_lice: int,
                      new_L2: int, 
                      new_L4: int, 
                      new_females: np.int64, 
                      new_males: np.int64,
                      new_infections: int, 
                      lice_from_reservoir: dict,
                      delta_avail_dams: dict, 
                      delta_eggs: dict,
                      new_offspring_distrib: dict,
                      hatched_arrivals_dist: dict):
        """Update the number of fish and the lice in each life stage

>>>>>>> 1b90b54f
        :param dead_lice_dist the number of dead lice due to background death (as a distribution)
        :param treatment_mortality the number of dead lice due to treatment (as a distribution)
        :param fish_deaths_natural the number of natural fish death events
        :param fish_deaths_from_lice the number of lice-induced fish death events
        :param new_L2 number of new L2 fish
        :param new_L4 number of new L4 fish
        :param new_females number of new adult females
        :param new_males number of new adult males
        :param new_infections the number of new infections (i.e. progressions from L2 to L3)
        :param lice_from_reservoir the number of lice taken from the reservoir
<<<<<<< HEAD
        :param delta_dams_batch the genotypes of now-unavailable females in batch events
        :param new_egg_batch the expected hatching time of those egg with a related genomics
        :param new_offspring_distrib the new offspring obtained from hatching and migrations
        :param returned_dams the genotypes of returned dams
        """
=======
        :param delta_avail_dams the genotypes of now-unavailable females
        :param delta_eggs the genotypes of eggs after mating
        :param new_offspring_distrib the new offspring obtained from hatching
        :param hatched_arrivals_dist: new offspring obtained from arrivals
        """                      
>>>>>>> 1b90b54f

        for stage in self.lice_population:
            # update background mortality
            bg_delta = self.lice_population[stage] - dead_lice_dist[stage]
            self.lice_population[stage] = max(0, bg_delta)

            # update population due to treatment
            num_dead = treatment_mortality.get(stage, 0)
            treatment_delta = self.lice_population[stage] - num_dead
            self.lice_population[stage] = max(0, treatment_delta)

        self.lice_population["L5m"] += new_males
        self.lice_population["L5f"] += new_females

<<<<<<< HEAD
        #update_L4 = self.lice_population['L4'] - (new_males + new_females) + new_L4
        #self.lice_population['L4'] = max(0, update_L4)
        self.promote_population("L3", "L4", new_males + new_females, new_L4)

        #update_L3 = self.lice_population['L3'] - new_L4 + new_infections
        #self.lice_population['L3'] = max(0, update_L3)
        self.promote_population("L2", "L3", new_L4, new_infections)

        #update_L2 = self.lice_population['L2'] + new_L2 - new_infections + lice_from_reservoir["L2"]
        #self.lice_population['L2'] = max(0, update_L2)
        self.promote_population("L1", "L2", new_infections, new_L2 + lice_from_reservoir["L2"])

        #update_L1 = self.lice_population['L1'] - new_L2 + lice_from_reservoir["L1"] + sum(new_offspring_distrib.values())
        #self.lice_population['L1'] = max(0, update_L1)
        self.promote_population(new_offspring_distrib, "L1", new_L2, None)
=======
        update_L4 = self.lice_population["L4"] - (new_males + new_females) + new_L4
        self.lice_population["L4"] = max(0, update_L4)

        update_L3 = self.lice_population["L3"] - new_L4 + new_infections
        self.lice_population["L3"] = max(0, update_L3)

        update_L2 = self.lice_population["L2"] + new_L2 - new_infections + lice_from_reservoir["L2"]
        self.lice_population["L2"] = max(0, update_L2)

        update_L1 = self.lice_population["L1"] - new_L2 + lice_from_reservoir["L1"]
        update_L1 += sum(new_offspring_distrib.values()) + sum(hatched_arrivals_dist.values())
        self.lice_population["L1"] = max(0, update_L1)
>>>>>>> 1b90b54f

        delta_eggs = new_egg_batch.geno_distrib
        delta_avail_dams = delta_dams_batch.geno_distrib
        self.update_distrib_discrete_subtract(delta_avail_dams, self.available_dams)
        self.update_distrib_discrete_add(returned_dams, self.available_dams)
        self.update_distrib_discrete_add(delta_eggs, self.egg_genotypes)
        self.update_distrib_discrete_subtract(delta_eggs, new_offspring_distrib)

<<<<<<< HEAD
        self.hatching_events.put(new_egg_batch)
        self.busy_dams.put(delta_avail_dams)

        #  TODO: update life-stage progression genotypes as well
        #  TODO: remove females that leave L5f by dying from available_dams
        
=======
         #  TODO: update life-stage progression genotypes as well
         #  TODO: remove females that leave L5f by dying from available_dams

>>>>>>> 1b90b54f
        self.num_fish -= fish_deaths_natural
        self.num_fish -= fish_deaths_from_lice

        # treatment may kill some lice attached to the fish, thus update at the very end
        self.num_infected_fish = self.get_mean_infected_fish()

    def update_arrivals(self, arrivals_dict: dict, arrival_date: dt.datetime):
        """Update the arrivals queue

        :param arrivals_dict: List of dictionaries of genotype distributions based on hatch date
        :param arrival_date: Arrival date at this cage
        """

        for hatch_date in arrivals_dict:
            
            # skip if there are no eggs in the dictionary
            if sum(arrivals_dict[hatch_date].values()) == 0:
                continue

            # create new travelling batch and update the queue
            batch = TravellingEggBatch(arrival_date, hatch_date, arrivals_dict[hatch_date])
            self.arrival_events.put(batch)

    def get_background_lice_mortality(self, lice_population):
        """
        Background death in a stage (remove entry) -> rate = number of
        individuals in stage*stage rate (nauplii 0.17/d, copepods 0.22/d,
        pre-adult female 0.05, pre-adult male ... Stien et al 2005)
        """
        lice_mortality_rates = self.cfg.background_lice_mortality_rates

        dead_lice_dist = {}
        for stage in lice_population:
            mortality_rate = lice_population[stage] * lice_mortality_rates[stage] * self.cfg.tau
            mortality = min(np.random.poisson(mortality_rate), lice_population[stage])
            dead_lice_dist[stage] = mortality

        self.logger.debug("\t\tbackground mortality distribution of dead lice = {}".format(dead_lice_dist))
        return dead_lice_dist

    @staticmethod
    def fish_growth_rate(days):
        return 10000/(1 + math.exp(-0.01*(days-475)))

    def to_csv(self):
        """
        Save the contents of this cage as a CSV string
        for writing to a file later.
        """

        data = [str(self.id), str(self.num_fish)]
        data.extend([str(val) for val in self.lice_population.values()])
        data.append(str(sum(self.lice_population.values())))

        return ", ".join(data)

    def get_reservoir_lice(self, pressure):
        """Get distribution of lice coming from the reservoir

        :param pressure: External pressure
        :type pressure: int
        :return: Distribution of lice in L1 and L2
        :rtype: dict
        """

        if pressure == 0:
            return {"L1": 0, "L2": 0}

        num_L1 = self.cfg.rng.integers(low=0, high=pressure, size=1)[0]
        new_lice_dist = {"L1": num_L1, "L2": pressure - num_L1}
        self.logger.debug("\t\tdistribution of new lice from reservoir = {}".format(new_lice_dist))
        return new_lice_dist<|MERGE_RESOLUTION|>--- conflicted
+++ resolved
@@ -1,12 +1,10 @@
-<<<<<<< HEAD
-import logging
+import copy
 from collections.abc import MutableMapping
-=======
->>>>>>> 1b90b54f
-import copy
 import datetime as dt
 import json
+import logging
 import math
+from functools import singledispatch
 from collections import defaultdict
 from dataclasses import dataclass, field
 from queue import PriorityQueue
@@ -20,9 +18,6 @@
 
 @dataclass(order=True)
 class EggBatch:
-<<<<<<< HEAD
-    time: dt.datetime # expected hatching time
-=======
     hatch_date: dt.datetime
     geno_distrib: dict = field(compare=False)
 
@@ -31,13 +26,12 @@
 class TravellingEggBatch:
     arrival_date: dt.datetime
     hatch_date: dt.datetime = field(compare=False)
->>>>>>> 1b90b54f
     geno_distrib: dict = field(compare=False)
 
 
 @dataclass(order=True)
 class DamAvailabilityBatch:
-    time: dt.datetime # expected return time
+    availability_date: dt.datetime # expected return time
     geno_distrib: dict = field(compare=False)
 
 
@@ -106,14 +100,10 @@
     lice_stages = ["L1", "L2", "L3", "L4", "L5f", "L5m"]
     susceptible_stages = lice_stages[2:]
 
-<<<<<<< HEAD
     generic_discrete_props = {('A',): 0.25, ('a',): 0.25, ('A', 'a'): 0.5}
 
-    def __init__(self, cage_id, cfg, farm):
-=======
     # TODO: annotating the farm here causes import issues
-    def __init__(self, cage_id: int, cfg: Config, farm):
->>>>>>> 1b90b54f
+    def __init__(self, cage_id: int, cfg: Config, farm: 'Farm'):
         """
         Create a cage on a farm
         :param cage_id: the label (id) of the cage within the farm
@@ -141,23 +131,11 @@
         # TODO/Question: I suppose some of this initial genotype information ought to come from the config file
         # TODO/Question: the genetic mechanism will be the same for all lice in a simulation, so should it live in the driver?
         # for now I've hard-coded in one mechanism in this setup, and a particular genotype starting point. Should probably be from a config file?
-<<<<<<< HEAD
         self.genetic_mechanism = 'discrete'
         
         geno_by_lifestage = {}
         for stage in lice_population:
             geno_by_lifestage[stage] = self.multiply_distrib(self.generic_discrete_props, lice_population[stage])
-=======
-        self.genetic_mechanism = "discrete"
-
-        generic_discrete_props = {('A',): 0.25, ('a',): 0.25, ('A', 'a'): 0.5}
-
-        self.geno_by_lifestage = {}
-        for stage in self.lice_population:
-            self.geno_by_lifestage[stage] = {}
-            for geno in generic_discrete_props:
-                self.geno_by_lifestage[stage][geno] = np.round(generic_discrete_props[geno]*self.lice_population[stage], 0)
->>>>>>> 1b90b54f
 
         # TODO: should we move available_dams inside LicePopulation?
         self.available_dams = copy.deepcopy(geno_by_lifestage['L5f'])
@@ -167,29 +145,8 @@
         self.num_infected_fish = self.get_mean_infected_fish()
 
         self.hatching_events = PriorityQueue()
-<<<<<<< HEAD
         self.busy_dams = PriorityQueue()
-
-        # The original code was a IBM, here we act on populations so the age in each stage must
-        # be a distribution.
-
-        # lice_gender = {} #np.random.choice(['F','M'],nplankt)
-        # lice_age = {} # np.random.choice(range(15),nplankt,p=p)
-        # self.nplankt = nplankt
-        # self.m_f = np.random.choice(['F', 'M'], nplankt)
-        # self.stage = 1
-        # prob = stats.poisson.pmf(range(15), 3)
-        # prob = prob/np.sum(prob) #probs need to add up to one
-        # self.stage_age = np.random.choice(range(15), nplankt, p=prob)
-        # self.avail = 0
-        # self.resistance_t1 = np.random.normal(cfg.f_muEMB, cfg.f_sigEMB, nplankt)
-        # self.avail = 0
-        # self.arrival = 0
-        # self.nmates = 0
-=======
         self.arrival_events = PriorityQueue()
->>>>>>> 1b90b54f
-
 
     def __str__(self):
         """
@@ -210,19 +167,15 @@
         filtered_vars["available_dams"] = {str(key): val for key, val in filtered_vars["available_dams"].items()}
         filtered_vars["geno_by_lifestage"] = {str(key): str(val) for key, val in self.lice_population.geno_by_lifestage.items()}
         filtered_vars["hatching_events"] = sorted(list(self.hatching_events.queue))
-<<<<<<< HEAD
         filtered_vars["busy_dams"] = sorted(list(self.busy_dams.queue))
-=======
         filtered_vars["arrival_events"] = sorted(list(self.arrival_events.queue))
->>>>>>> 1b90b54f
 
         return json.dumps(filtered_vars, indent=4)
-        # return json.dumps(self, cls=CustomCageEncoder, indent=4)
 
     def update(self, cur_date: dt.datetime, step_size: int, pressure: int) -> tuple:
         """Update the cage at the current time step.
 
-        :param cur_date: Current date of simualtion
+        :param cur_date: Current date of simulation
         :param step_size: Step size
         :param pressure: External pressure, planctonic lice coming from
         the reservoir
@@ -253,23 +206,18 @@
 
         # Mating events that create eggs
         delta_avail_dams, delta_eggs = self.do_mating_events()
-        egg_distrib, hatch_date = self.get_egg_batch(cur_date, delta_eggs)
-
-<<<<<<< HEAD
         avail_dams_batch = DamAvailabilityBatch(cur_date + dt.timedelta(days=self.cfg.dam_unavailability),
                                                 delta_avail_dams)
 
         new_egg_batch = self.get_egg_batch(cur_date, delta_eggs)
-=======
+
         # Lice coming from other cages and farms
         # NOTE: arrivals first then hatching
         hatched_arrivals_dist = self.get_arrivals(cur_date)
->>>>>>> 1b90b54f
 
         # Egg hatching
         new_offspring_distrib = self.create_offspring(cur_date)
 
-<<<<<<< HEAD
         # Restore lice availability
         returned_dams = self.free_dams(cur_date)
 
@@ -290,29 +238,14 @@
             avail_dams_batch,
             new_egg_batch,
             new_offspring_distrib,
-            returned_dams
+            returned_dams,
+            hatched_arrivals_dist
         )
-=======
-        # Lice coming from reservoir
-        lice_from_reservoir = self.get_reservoir_lice(pressure)
-
-        self.update_deltas(dead_lice_dist,
-                           treatment_mortality,
-                           fish_deaths_natural,
-                           fish_deaths_from_lice,
-                           new_L2,
-                           new_L4,
-                           new_females,
-                           new_males,
-                           num_infection_events,
-                           lice_from_reservoir,
-                           delta_avail_dams, delta_eggs,
-                           new_offspring_distrib,
-                           hatched_arrivals_dist)
->>>>>>> 1b90b54f
 
         self.logger.debug("\t\tfinal fish population = {}".format(self.num_fish))
         self.logger.debug("\t\tfinal lice population= {}".format(self.lice_population))
+        egg_distrib = new_egg_batch.geno_distrib
+        hatch_date = new_egg_batch.hatch_date
         self.logger.debug("\t\tlice offspring = {}".format(sum(egg_distrib.values())))
 
         return egg_distrib, hatch_date
@@ -645,25 +578,14 @@
         delta_eggs = {}
         num_matings = self.get_num_matings()
 
-<<<<<<< HEAD
-        distrib_sire_available = self.lice_population.geno_by_lifestage['L5m']
+        distrib_sire_available = self.lice_population.geno_by_lifestage["L5m"]
         distrib_dam_available = self.lice_population.available_dams
         
-=======
-        distrib_sire_available = self.geno_by_lifestage['L5m']
-        distrib_dam_available = self.available_dams
-
->>>>>>> 1b90b54f
         delta_dams = self.select_dams(distrib_dam_available, num_matings)
 
         if sum(distrib_sire_available.values()) == 0 or sum(distrib_dam_available.values()) == 0:
-<<<<<<< HEAD
             return {}, {}
-      
-=======
-          return {}, {}
-
->>>>>>> 1b90b54f
+
         # TODO - need to add dealing with fewer males/females than the number of matings
 
         for dam_geno in delta_dams:
@@ -763,13 +685,8 @@
         """
         Assumes the usual dictionary representation of number
         of dams - genotype:number_available
-<<<<<<< HEAD
         function separated from other breeding processes to make it easier to come back and optimise
         TODO: there must be a faster way to do this. 
-=======
-        function separated from other breeding processses to make it easier to come back and optimise
-        TODO: there must be a faster way to do this.
->>>>>>> 1b90b54f
         returns a dictionary in the same format giving genotype:number_selected
         if the num_dams exceeds number available, gives back all the dams
         """
@@ -823,12 +740,12 @@
 
         #return np.random.poisson(np.round(np.sum(reproduction_rates * mated_females_distrib)))
 
-    def get_egg_batch(self, cur_date: dt.datetime, egg_distrib: dict) -> tuple:
+    def get_egg_batch(self, cur_date: dt.datetime, egg_distrib: dict) -> EggBatch:
         """
         Get the expected arrival date of an egg batch
         :param cur_date the current time
         :param egg_distrib the egg distribution
-        :returns tuple representing egg distribution and expected hatching date
+        :returns EggBatch representing egg distribution and expected hatching date
         """
 
         # We use Stien et al (2005)'s regressed formula
@@ -842,23 +759,37 @@
         beta_2 = self.cfg.delta_p["L0"]
         expected_time = (self.cfg.delta_m10["L0"] / (ave_temp - 10 + beta_1 * beta_2))**2
         expected_hatching_date = cur_date + dt.timedelta(np.random.poisson(expected_time))
-        return egg_distrib, expected_hatching_date
-
-<<<<<<< HEAD
+        return EggBatch(expected_hatching_date, egg_distrib)
+
     @staticmethod
     def pop_from_queue(queue: PriorityQueue, cur_time: dt.datetime, output_geno_distrib: dict) -> dict:
         # process all the due events
         # Note: queues miss a "peek" method, and this line relies on an implementation detail.
-        while not queue.empty() and queue.queue[0].time <= cur_time:
+
+
+        @singledispatch
+        def access_time_lt(_peek_element, _cur_time: dt.datetime):
+            pass
+
+        @access_time_lt.register
+        def _(arg: EggBatch, _cur_time: dt.datetime):
+            return arg.hatch_date <= _cur_time
+
+        @access_time_lt.register
+        def _(arg: TravellingEggBatch, _cur_time: dt.datetime):
+            return arg.hatch_date <= _cur_time
+
+        @access_time_lt.register
+        def _(arg: DamAvailabilityBatch, _cur_time: dt.datetime):
+            return arg.availability_date <= _cur_time
+
+        while not queue.empty() and access_time_lt(queue.queue[0], cur_time):
             event = queue.get()
             for geno, value in event.geno_distrib.items():
                 output_geno_distrib[geno] += value
 
 
     def create_offspring(self, cur_time: dt.datetime) -> dict:
-=======
-    def create_offspring(self, cur_date: dt.datetime) -> dict:
->>>>>>> 1b90b54f
         """
         Hatch the eggs from the event queue
         :param cur_date the current time
@@ -870,78 +801,34 @@
         for geno in self.lice_population.geno_by_lifestage['L5f']:
             delta_egg_offspring[geno] = 0
 
-<<<<<<< HEAD
         self.pop_from_queue(self.hatching_events, cur_time, delta_egg_offspring)
-=======
-        # process all the due events
-        # Note: queues miss a "peek" method, and this line relies on an implementation detail.
-        while not self.hatching_events.empty() and self.hatching_events.queue[0].hatch_date <= cur_date:
-            egg_event = self.hatching_events.get()
-            for geno, value in egg_event.geno_distrib.items():
-                delta_egg_offspring[geno] += value
-
->>>>>>> 1b90b54f
+
         return delta_egg_offspring
 
     def get_arrivals(self, cur_date: dt.datetime) -> dict:
         """Process the arrivals queue.
-
         :param cur_date: Current date of simulation
         :return: Genotype distribution of eggs hatched in travel
         """
-<<<<<<< HEAD
-        TODO - convert this ().
-                #create offspring
-                bv_lst = []
-                eggs_now = int(round(eggs*tau/d_hatching(temp_now)))
-                for i in dams:
-                    if farm==0:
-                        r = np.random.uniform(0,1,1)
-                        if r>inpt.prop_influx:
-                            underlying = 0.5*df_list[fc].loc[df_list[fc].index==i,'resistanceT1'].values\
-                               + 0.5*df_list[fc].loc[df_list[fc].index==i,'mate_resistanceT1'].values + \
-                               np.random.normal(0, farms_sigEMB[farm], eggs_now+250)/np.sqrt(2)
-                        else:
-                            underlying = np.random.normal(inpt.f_muEMB,inpt.f_sigEMB,eggs_now+250)
-                    else:
-                        underlying = 0.5*df_list[fc].loc[df_list[fc].index==i,'resistanceT1'].values\
-                               + 0.5*df_list[fc].loc[df_list[fc].index==i,'mate_resistanceT1'].values + \
-                               np.random.normal(0, farms_sigEMB[farm], eggs_now+250)/np.sqrt(2)
-                    bv_lst.extend(underlying.tolist())
-                new_offs = len(dams)*eggs_now
-
-                #print("       farms =  {}".format(inpt.nfarms))
-                num = 0
-                for f in range(inpt.nfarms):
-                    #print("       farm {}".format(f))
-                    arrivals = np.random.poisson(prop_arrive[farm][f]*new_offs)
-                    if arrivals>0:
-                        num = num + 1
-                        offs = pd.DataFrame(columns=df_list[fc].columns)
-                        offs['MF'] = np.random.choice(['F','M'], arrivals)
-                        offs['Farm'] = f
-                        offs['Cage'] = np.random.choice(range(1,inpt.ncages[farm]+1), arrivals)
-                        offs['stage'] = np.repeat(1, arrivals)
-                        offs['stage_age'] = np.repeat(0, arrivals)
-                        if len(bv_lst)<arrivals:
-                            randams = np.random.choice(dams,arrivals-len(bv_lst))
-                            for i in randams:
-                                underlying = 0.5*df_list[fc].resistanceT1[df_list[fc].index==i]\
-                                   + 0.5*df_list[fc].mate_resistanceT1[df_list[fc].index==i]+ \
-                                   np.random.normal(0, farms_sigEMB[farm], 1)/np.sqrt(2)
-                                bv_lst.extend(underlying)
-                        ran_bvs = np.random.choice(len(bv_lst),arrivals,replace=False)
-                        offs['resistanceT1'] = [bv_lst[i] for i in ran_bvs]
-                        for i in sorted(ran_bvs, reverse=True):
-                            del bv_lst[i]
-                        Earrival = [hrs_travel[farm][i] for i in offs.Farm]
-                        offs['arrival'] = np.random.poisson(Earrival)
-                        offs['avail'] = 0
-                        offs['date'] = cur_date
-                        offs['nmates'] = 0
-                        offspring = offspring.append(offs, ignore_index=True)
-                        del offs
-        """
+
+        hatched_dist = {}
+
+        # check queue for arrivals at current date
+        while not self.arrival_events.empty() and self.arrival_events.queue[0].arrival_date <= cur_date:
+            batch = self.arrival_events.get()
+
+            # if the hatch date is after current date, add to stationary egg queue
+            if batch.hatch_date >= cur_date:
+                stationary_batch = EggBatch(batch.hatch_date, batch.geno_distrib)
+                self.hatching_events.put(stationary_batch)
+
+            # otherwise the egg has hatched during travel, so determine the life stage
+            # and add to population
+            else:
+                # TODO: determine life stage it arrives at; assumes all are L1 for now
+                hatched_dist = batch.geno_distrib
+
+        return hatched_dist
 
     def free_dams(self, cur_time):
         """
@@ -987,51 +874,25 @@
         # update gross population. This is a bit hairy but I cannot think of anything simpler.
         self.lice_population.geno_by_lifestage[cur_stage] = cur_stage_geno
 
-    def update_deltas(self, dead_lice_dist, treatment_mortality, fish_deaths_natural, fish_deaths_from_lice, new_L2,
-                      new_L4, new_females, new_males, new_infections, lice_from_reservoir,
-                      delta_dams_batch: DamAvailabilityBatch,
-                      new_egg_batch: EggBatch, new_offspring_distrib: dict, returned_dams: dict):
-        """
-        Update the number of fish and the lice in each life stage
-=======
-
-        hatched_dist = {}
-
-        # check queue for arrivals at current date
-        while not self.arrival_events.empty() and self.arrival_events.queue[0].arrival_date <= cur_date:
-            batch = self.arrival_events.get()
-            
-            # if the hatch date is after current date, add to stationary egg queue
-            if batch.hatch_date >= cur_date:
-                stationary_batch = EggBatch(batch.hatch_date, batch.geno_distrib)
-                self.hatching_events.put(stationary_batch)
-
-            # otherwise the egg has hatched during travel, so determine the life stage
-            # and add to population
-            else:
-                # TODO: determine life stage it arrives at; assumes all are L1 for now
-                hatched_dist = batch.geno_distrib
-
-        return hatched_dist
-
-    def update_deltas(self, 
-                      dead_lice_dist: dict, 
-                      treatment_mortality: dict,
-                      fish_deaths_natural: int, 
-                      fish_deaths_from_lice: int,
-                      new_L2: int, 
-                      new_L4: int, 
-                      new_females: np.int64, 
-                      new_males: np.int64,
-                      new_infections: int, 
-                      lice_from_reservoir: dict,
-                      delta_avail_dams: dict, 
-                      delta_eggs: dict,
-                      new_offspring_distrib: dict,
-                      hatched_arrivals_dist: dict):
+    def update_deltas(
+            self,
+            dead_lice_dist: dict,
+            treatment_mortality: dict,
+            fish_deaths_natural: int,
+            fish_deaths_from_lice: int,
+            new_L2: int,
+            new_L4: int,
+            new_females: np.int64,
+            new_males: np.int64,
+            new_infections: int,
+            lice_from_reservoir: dict,
+            delta_dams_batch: DamAvailabilityBatch,
+            new_egg_batch: EggBatch,
+            new_offspring_distrib: dict,
+            returned_dams: dict,
+            hatched_arrivals_dist: dict
+    ):
         """Update the number of fish and the lice in each life stage
-
->>>>>>> 1b90b54f
         :param dead_lice_dist the number of dead lice due to background death (as a distribution)
         :param treatment_mortality the number of dead lice due to treatment (as a distribution)
         :param fish_deaths_natural the number of natural fish death events
@@ -1042,19 +903,12 @@
         :param new_males number of new adult males
         :param new_infections the number of new infections (i.e. progressions from L2 to L3)
         :param lice_from_reservoir the number of lice taken from the reservoir
-<<<<<<< HEAD
         :param delta_dams_batch the genotypes of now-unavailable females in batch events
         :param new_egg_batch the expected hatching time of those egg with a related genomics
         :param new_offspring_distrib the new offspring obtained from hatching and migrations
         :param returned_dams the genotypes of returned dams
-        """
-=======
-        :param delta_avail_dams the genotypes of now-unavailable females
-        :param delta_eggs the genotypes of eggs after mating
-        :param new_offspring_distrib the new offspring obtained from hatching
         :param hatched_arrivals_dist: new offspring obtained from arrivals
-        """                      
->>>>>>> 1b90b54f
+        """
 
         for stage in self.lice_population:
             # update background mortality
@@ -1069,36 +923,18 @@
         self.lice_population["L5m"] += new_males
         self.lice_population["L5f"] += new_females
 
-<<<<<<< HEAD
-        #update_L4 = self.lice_population['L4'] - (new_males + new_females) + new_L4
-        #self.lice_population['L4'] = max(0, update_L4)
         self.promote_population("L3", "L4", new_males + new_females, new_L4)
 
-        #update_L3 = self.lice_population['L3'] - new_L4 + new_infections
-        #self.lice_population['L3'] = max(0, update_L3)
         self.promote_population("L2", "L3", new_L4, new_infections)
 
-        #update_L2 = self.lice_population['L2'] + new_L2 - new_infections + lice_from_reservoir["L2"]
-        #self.lice_population['L2'] = max(0, update_L2)
         self.promote_population("L1", "L2", new_infections, new_L2 + lice_from_reservoir["L2"])
 
-        #update_L1 = self.lice_population['L1'] - new_L2 + lice_from_reservoir["L1"] + sum(new_offspring_distrib.values())
-        #self.lice_population['L1'] = max(0, update_L1)
         self.promote_population(new_offspring_distrib, "L1", new_L2, None)
-=======
-        update_L4 = self.lice_population["L4"] - (new_males + new_females) + new_L4
-        self.lice_population["L4"] = max(0, update_L4)
-
-        update_L3 = self.lice_population["L3"] - new_L4 + new_infections
-        self.lice_population["L3"] = max(0, update_L3)
-
-        update_L2 = self.lice_population["L2"] + new_L2 - new_infections + lice_from_reservoir["L2"]
-        self.lice_population["L2"] = max(0, update_L2)
-
-        update_L1 = self.lice_population["L1"] - new_L2 + lice_from_reservoir["L1"]
-        update_L1 += sum(new_offspring_distrib.values()) + sum(hatched_arrivals_dist.values())
-        self.lice_population["L1"] = max(0, update_L1)
->>>>>>> 1b90b54f
+        self.promote_population(hatched_arrivals_dist, "L1", 0, None)
+
+        # in absence of wildlife genotype, simply upgrade accordingly
+        # TODO: switch to generic genotype distribs?
+        self.lice_population["L1"] += lice_from_reservoir["L1"]
 
         delta_eggs = new_egg_batch.geno_distrib
         delta_avail_dams = delta_dams_batch.geno_distrib
@@ -1107,18 +943,11 @@
         self.update_distrib_discrete_add(delta_eggs, self.egg_genotypes)
         self.update_distrib_discrete_subtract(delta_eggs, new_offspring_distrib)
 
-<<<<<<< HEAD
         self.hatching_events.put(new_egg_batch)
         self.busy_dams.put(delta_avail_dams)
 
-        #  TODO: update life-stage progression genotypes as well
         #  TODO: remove females that leave L5f by dying from available_dams
         
-=======
-         #  TODO: update life-stage progression genotypes as well
-         #  TODO: remove females that leave L5f by dying from available_dams
-
->>>>>>> 1b90b54f
         self.num_fish -= fish_deaths_natural
         self.num_fish -= fish_deaths_from_lice
 
