--- conflicted
+++ resolved
@@ -58,17 +58,8 @@
         self.reservoir_num_lice = self.lice_pop_modifier * total_cages
         self.reservoir_num_fish = data["reservoir"]["value"]["num_fish"]["value"]
 
-        # treatment
-<<<<<<< HEAD
-        #treatment_data = data["treatment"]["value"]
-        #self.f_meanEMB = treatment_data["f_meanEMB"]["value"]
-        #self.f_sigEMB = treatment_data["f_sigEMB"]["value"]
-        #self.env_meanEMB = treatment_data["env_meanEMB"]["value"]
-        #self.env_sigEMB = treatment_data["env_sigEMB"]["value"]
-        #self.EMBmort = treatment_data["EMBmort"]["value"]
-
     def __getattr__(self, name):
-        # obscure marshalling trick
+        # obscure marshalling trick.
         params = self.__getattribute__("params")
         if name in dir(params):
             return params.__getattribute__(name)
@@ -80,22 +71,15 @@
     def __init__(self, hyperparam_file):
         with open(hyperparam_file) as f:
             data = json.load(f)
-=======
-        treatment_data = data["treatment"]["value"]
-        self.f_meanEMB = treatment_data["f_meanEMB"]["value"]
-        self.f_sigEMB = treatment_data["f_sigEMB"]["value"]
-        self.env_meanEMB = treatment_data["env_meanEMB"]["value"]
-        self.env_sigEMB = treatment_data["env_sigEMB"]["value"]
-        self.EMBmort = treatment_data["EMBmort"]["value"]
-        self.delay_EMB = treatment_data["delay_EMB"]["value"]
-        self.delta_EMB = treatment_data["delta_EMB"]["value"]
->>>>>>> 29e5e819
 
         self.f_meanEMB = data["f_meanEMB"]["value"]
         self.f_sigEMB = data["f_sigEMB"]["value"]
         self.env_meanEMB = data["env_meanEMB"]["value"]
         self.env_sigEMB = data["env_sigEMB"]["value"]
         self.EMBmort = data["EMBmort"]["value"]
+        self.delay_EMB = data["delay_EMB"]["value"]
+        self.delta_EMB = data["delta_EMB"]["value"]
+
 
 class FarmConfig:
 
