import copy
import datetime
import datetime as dt
import itertools
import json

import numpy as np
import pytest
<<<<<<< HEAD

import json

from src.Config import to_dt, GeneticMechanism
from src.Cage import EggBatch, DamAvailabilityBatch, TravellingEggBatch, Cage
=======
from src.Cage import Cage
from src.Config import to_dt
from src.QueueBatches import DamAvailabilityBatch, EggBatch, TravellingEggBatch
>>>>>>> e75a800b


class TestCage:
    def test_cage_loads_params(self, first_cage):
        assert first_cage.id == 0
        assert first_cage.start_date == to_dt("2017-10-01 00:00:00")
        assert first_cage.num_fish == 4000
        assert first_cage.num_infected_fish == first_cage.get_mean_infected_fish()
        # this will likely break
        assert first_cage.lice_population == {
            "L1": 150,
            "L2": 0,
            "L3": 30,
            "L4": 30,
            "L5f": 10,
            "L5m": 10
        }

        assert sum(first_cage.lice_population.available_dams.values()) == 10

        for stage in first_cage.lice_stages:
            assert first_cage.lice_population[stage] == sum(first_cage.lice_population.geno_by_lifestage[stage].values())

    def test_cage_json(self, first_cage):
        return_str = str(first_cage)
        imported_cage = json.loads(return_str)
        assert isinstance(imported_cage, dict)

    def test_cage_lice_background_mortality_one_day(self, first_cage):
        # NOTE: this currently relies on Stien's approach.
        # Changing this approach will break things
        first_cage.cfg.tau = 1
        dead_lice_dist = first_cage.get_background_lice_mortality(first_cage.lice_population)
        dead_lice_dist_np = np.array(list(dead_lice_dist.values()))
        expected_dead_lice = np.array([28, 0, 0, 0, 0, 2])
        assert np.alltrue(dead_lice_dist_np >= 0.0)
        assert np.alltrue(np.isclose(dead_lice_dist_np, expected_dead_lice))

    def test_cage_update_lice_treatment_mortality_old_no_effect(self, farm, first_cage):
        treatment_dates = farm.treatment_dates
        assert(treatment_dates == sorted(treatment_dates))

        # before a 14-day activation period there should be no effect
        for i in range(-14, first_cage.cfg.delay_EMB):
            cur_day = treatment_dates[0] + dt.timedelta(days=i)
            mortality_updates = first_cage.get_lice_treatment_mortality_old(cur_day)
            assert all(rate == 0 for rate in mortality_updates.values())

    def test_cage_update_lice_treatment_mortality_no_effect(self, farm, first_cage):
        treatment_dates = farm.treatment_dates
        assert(treatment_dates == sorted(treatment_dates))

        # before a 14-day activation period there should be no effect
        for i in range(-14, first_cage.cfg.delay_EMB):
            cur_day = treatment_dates[0] + dt.timedelta(days=i)
            mortality_updates = first_cage.get_lice_treatment_mortality(cur_day)
            assert all(geno_rate == 0.0 for rate in mortality_updates.values() for geno_rate in rate.values())

    def test_cage_update_lice_treatment_mortality_old(self, farm, first_cage):
        # TODO: this does not take into account water temperature!
        treatment_dates = farm.treatment_dates

        # first useful day
        cur_day = treatment_dates[0] + dt.timedelta(days=5)
        # We've got an unlucky seed - it will sample 0 the first time so we are not interested
        mortality_updates = first_cage.get_lice_treatment_mortality_old(cur_day)
        # mortality_updates = first_cage.get_lice_treatment_mortality_old(cur_day)

        assert mortality_updates == {
            "L1": 0,
            "L2": 0,
            "L3": 3,
            "L4": 0,
            "L5m": 2,
            "L5f": 1
        }

    def test_cage_update_lice_treatment_mortality(self, farm, first_cage):
        # TODO: this does not take into account water temperature!
        treatment_dates = farm.treatment_dates

        # first useful day
        cur_day = treatment_dates[0] + dt.timedelta(days=5)
        mortality_updates = first_cage.get_lice_treatment_mortality(cur_day)

        for stage in Cage.lice_stages:
            if stage not in Cage.susceptible_stages:
                assert sum(mortality_updates[stage].values()) == 0

        assert mortality_updates['L5f'] == {('A',): 0, ('A', 'a'): 1, ('a',): 2}
        assert mortality_updates['L5m'] == {('A',): 0, ('A', 'a'): 1, ('a',): 2}
        assert mortality_updates['L4'] == {('A',): 0, ('A', 'a'): 4, ('a',): 8}
        assert mortality_updates['L3'] == {('A',): 1, ('A', 'a'): 3, ('a',): 8}

    def test_get_stage_ages_respects_constraints(self, first_cage):
        test_num_lice = 1000
        development_days = 15
        min_development_stage = 4
        mean_development_stage = 8

        for _ in range(100):
            stage_ages = first_cage.get_evolution_ages(
                test_num_lice,
                minimum_age=min_development_stage,
                mean=mean_development_stage,
                development_days=development_days
            )

            assert len(stage_ages) == test_num_lice

            assert np.min(stage_ages) >= min_development_stage
            assert np.max(stage_ages) < development_days

            # This test luckily doesn't fail
            assert abs(np.mean(stage_ages) - mean_development_stage) < 1

    def test_get_stage_ages_edge_cases(self, first_cage):
        test_num_lice = 1000
        development_days = 15
        min_development_stages = list(range(10))
        mean_development_stages = list(range(10))

        for minimum, mean in itertools.product(min_development_stages, mean_development_stages):
            if mean <= minimum or minimum == 0:
                with pytest.raises(AssertionError):
                    first_cage.get_evolution_ages(
                        test_num_lice,
                        minimum_age=minimum,
                        mean=mean,
                        development_days=development_days
                    )
            else:
                first_cage.get_evolution_ages(
                    test_num_lice,
                    minimum_age=minimum,
                    mean=mean,
                    development_days=development_days
                )

    def test_get_lice_lifestage(self, first_cage):
        new_l2, new_l4, new_females, new_males = first_cage.get_lice_lifestage(1)

        assert 0 <= new_l2 <= 10
        assert 0 <= new_l4 <= 10
        assert new_females == 1
        assert new_males == 1

    def test_get_lice_lifestage_planctonic_only(self, first_cage, planctonic_only_population):
        first_cage.lice_population = planctonic_only_population

        _, new_l4, new_females, new_males = first_cage.get_lice_lifestage(1)

        assert new_l4 == 0
        assert new_females == 0
        assert new_males == 0

    def test_get_fish_growth(self, first_cage):
        first_cage.num_fish *= 300
        first_cage.num_infected_fish = first_cage.num_fish // 2
        natural_death, lice_death = first_cage.get_fish_growth(1, 1)

        # basic invariants
        assert natural_death >= 0
        assert lice_death >= 0

        # exact figures
        assert 600 <= natural_death <= 700
        assert 0 <= lice_death <= 5

    def test_get_fish_growth_no_lice(self, first_cage):
        first_cage.num_infected_fish = 0
        for k in first_cage.lice_population:
            first_cage.lice_population[k] = 0

        _, lice_death = first_cage.get_fish_growth(1, 1)

        assert lice_death == 0

    def test_get_infection_rates(self, first_cage):
        first_cage.lice_population["L2"] = 100
        rate, avail_lice = first_cage.get_infection_rates(1)
        assert rate > 0
        assert avail_lice > 0

        assert np.isclose(rate, 0.16665658047288034)
        assert avail_lice == 90

    def test_do_infection_events(self, first_cage):
        first_cage.lice_population["L2"] = 100
        num_infected_fish = first_cage.do_infection_events(1)

        assert num_infected_fish > 0
        assert num_infected_fish == 17

    def test_get_infected_fish_no_infection(self, first_cage):
        # TODO: maybe make a fixture of this?
        first_cage.lice_population["L3"] = 0
        first_cage.lice_population["L4"] = 0
        first_cage.lice_population["L5m"] = 0
        first_cage.lice_population["L5f"] = 0

        for stage in first_cage.lice_stages:
            assert first_cage.lice_population[stage] == sum(first_cage.lice_population.geno_by_lifestage[stage].values())

        assert first_cage.get_mean_infected_fish() == 0
        assert first_cage.get_variance_infected_fish(first_cage.num_fish, 0) == 0

    def test_get_infected_fish(self, first_cage):
        assert 70 <= first_cage.get_mean_infected_fish() <= 80

    def test_get_std_infected_fish(self, first_cage):
        infecting = first_cage.get_infecting_population()
        assert first_cage.get_variance_infected_fish(first_cage.num_fish, infecting) > 0

    def test_get_num_matings_no_infection(self, first_cage):
        males = first_cage.lice_population["L5m"]
        first_cage.lice_population["L5m"] = 0
        assert first_cage.get_num_matings() == 0
        for stage in first_cage.lice_stages:
            assert first_cage.lice_population[stage] == sum(first_cage.lice_population.geno_by_lifestage[stage].values())
        first_cage.lice_population["L5m"] = males

        first_cage.lice_population["L5f"] = 0
        assert first_cage.get_num_matings() == 0
        for stage in first_cage.lice_stages:
            assert first_cage.lice_population[stage] == sum(first_cage.lice_population.geno_by_lifestage[stage].values())

    def test_get_num_matings(self, first_cage):
        # only 20 lice out of 4000 aren't that great
        assert first_cage.get_num_matings() == 0

        first_cage.lice_population["L5m"] = 100
        first_cage.lice_population["L5f"] = 100
        assert 70 <= first_cage.get_num_matings() <= 100

        first_cage.lice_population["L5m"] = 1000
        first_cage.lice_population["L5f"] = 1000
        assert 900 <= first_cage.get_num_matings() <= 1000

    def test_update_deltas_no_negative_raise(self, first_cage, null_offspring_distrib, null_dams_batch):
        first_cage.lice_population["L3"] = 0
        first_cage.lice_population["L4"] = 0
        first_cage.lice_population["L5m"] = 0
        first_cage.lice_population["L5f"] = 0

        background_mortality = first_cage.get_background_lice_mortality(first_cage.lice_population)
        treatment_mortality = {"L1": 0, "L2": 0, "L3": 10, "L4": 10, "L5m": 20, "L5f": 30}
        fish_deaths_natural = 0
        fish_deaths_from_lice = 0
        new_l2 = 0
        new_l4 = 0
        new_females = 0
        new_males = 0
        new_infections = 0

        reservoir_lice = {"L1": 0, "L2": 0}

        null_hatched_arrivals = null_offspring_distrib
        null_returned_dams = null_offspring_distrib

        first_cage.update_deltas(
            background_mortality,
            treatment_mortality,
            fish_deaths_natural,
            fish_deaths_from_lice,
            new_l2,
            new_l4,
            new_females,
            new_males,
            new_infections,
            reservoir_lice,
            null_dams_batch,
            null_offspring_distrib,
            null_returned_dams,
            null_hatched_arrivals
        )

        for population in first_cage.lice_population.values():
            assert population >= 0

    def test_invalid_update_raises(self, first_cage):
        first_cage.lice_population.geno_by_lifestage["L5m"] = {('A',): 5, ('a',): 5, ('A', 'a'): 5}
        with pytest.raises(AssertionError):
            first_cage.lice_population.available_dams = {('A',): 10}

    def test_do_mating_events(self, first_cage):
        first_cage.lice_population.geno_by_lifestage["L5f"] = {('A',): 15, ('a',): 15, ('A', 'a'): 15}
        first_cage.lice_population.available_dams = {('A',): 15, ('a',): 15}

        target_eggs = {('a',): 3062.5, ('A',): 1509.5, tuple(sorted(('a', 'A'))): 4579.0}
        target_delta_dams = {('A',): 2, ('a',): 4}

        delta_avail_dams, delta_eggs = first_cage.do_mating_events()
        assert delta_eggs == target_eggs
        assert delta_avail_dams == target_delta_dams

    def test_no_available_sires_do_mating_events(self, first_cage):
        first_cage.lice_population.geno_by_lifestage["L5m"] = {('A',): 0, ('a',): 0, ('A', 'a'): 0}

        delta_avail_dams, delta_eggs = first_cage.do_mating_events()
        assert not bool(delta_avail_dams)
        assert not bool(delta_eggs)

    def test_generate_eggs_maternal(self, first_cage):
        first_cage.genetic_mechanism = GeneticMechanism.maternal
        sire = 'z'
        dam = 'Z'
        num_matings = 10
        target_eggs = {dam: 2550}
        eggs = first_cage.generate_eggs(sire, dam, num_matings)
        for key in eggs:
            assert key == dam
            assert eggs[key] == target_eggs[key]

    def test_generate_eggs_quantitative(self, first_cage):
        first_cage.genetic_mechanism = GeneticMechanism.quantitative
        sire = 0.7
        dam = 0.0
        num_matings = 10
        target_eggs = {0.4: 2550}
        eggs = first_cage.generate_eggs(sire, dam, num_matings)
        for key in eggs:
            assert eggs[key] == target_eggs[key]

        sire = 0.2
        dam = 0.2
        num_matings = 10
        target_eggs = {0.2: 2401}
        eggs = first_cage.generate_eggs(sire, dam, num_matings)
        for key in eggs:
            assert eggs[key] == target_eggs[key]

    def test_generate_eggs_discrete(self, first_cage):
        first_cage.genetic_mechanism = GeneticMechanism.discrete

        sire = ('A',)
        dam = ('A',)
        hom_dom_target = {('A',): 1533}

        num_matings = 6
        egg_result_hom_dom = first_cage.generate_eggs(sire, dam, num_matings)
        assert egg_result_hom_dom == hom_dom_target

        sire = ('a',)
        dam = ('a',)
        hom_rec_target = {('a',): 1418}
        egg_result_hom_rec = first_cage.generate_eggs(sire, dam, num_matings)
        assert egg_result_hom_rec == hom_rec_target

        sire = tuple(sorted(('a', 'A')))
        dam = ('a',)
        het_target_sire = {('a',): 778.5, tuple(sorted(('a', 'A'))): 778.5}
        egg_result_het_sire = first_cage.generate_eggs(sire, dam, num_matings)
        assert egg_result_het_sire == het_target_sire

        dam = tuple(sorted(('a', 'A')))
        sire = ('a',)
        het_target_dam = {('a',): 765.0, tuple(sorted(('a', 'A'))): 765.0}
        egg_result_het_dam = first_cage.generate_eggs(sire, dam, num_matings)
        assert egg_result_het_dam == het_target_dam

        dam = tuple(sorted(('a', 'A')))
        sire = tuple(sorted(('a', 'A')))
        het_target = {('A', 'a'): 761.5, ('A',): 380.75, ('a',): 380.75}
        egg_result_het = first_cage.generate_eggs(sire, dam, num_matings)
        assert egg_result_het == het_target

    def test_generate_eggs_bad_mechanism(self, first_cage):
        sire = ('A',)
        dam = ('A',)
        num_matings = 6
        first_cage.genetic_mechanism = "dummy"

        with pytest.raises(Exception):
            first_cage.generate_eggs(sire, dam, num_matings)

    def test_not_enough_dams_select_dams(self, first_cage):

        distrib_dams_available = {('a',): 760, tuple(sorted(('a', 'A'))): 760}
        total_dams = sum(distrib_dams_available.values())
        num_dams = 2*total_dams

        delta_dams = first_cage.select_dams(distrib_dams_available, num_dams)
        for key in delta_dams:
            assert delta_dams[key] == distrib_dams_available[key]
        for key in delta_dams:
            assert distrib_dams_available[key] == delta_dams[key]

    def test_update_step(self, first_cage, cur_day):
        first_cage.update(cur_day, 1, 0)

    def test_to_csv(self, first_cage):
        first_cage.lice_population = {"L1": 1,
                                      "L2": 2,
                                      "L3": 3,
                                      "L4": 4,
                                      "L5f": 5,
                                      "L5m": 6}
        first_cage.num_fish = 7
        first_cage.id = 0

        csv_str = first_cage.to_csv()
        csv_list = csv_str.split(", ")
        print(csv_list)

        assert csv_list[0] == "0"
        assert csv_list[1] == "7"
        for i in range(2, 7):
            assert csv_list[i] == str(i - 1)
        assert csv_list[8] == "21"

    def test_get_stage_ages_distrib(self, first_cage):
        size = 5
        max_days = 4
        age_distrib = first_cage.get_stage_ages_distrib("L_dummy", size, max_days)
        assert age_distrib[-1] == 0.0
        assert all(age_distrib[:-1] > 0)

    def test_get_stage_ages_distrib_edge_cases(self, first_cage):
        age_distrib = first_cage.get_stage_ages_distrib("L_dummy", 5, 5)
        assert all(age_distrib > 0)

    def test_get_num_eggs_no_females(self, first_cage):
        first_cage.lice_population["L5f"] = 0
        assert first_cage.get_num_eggs(0) == 0

    def test_get_num_eggs(self, first_cage):
        matings = 6
        assert 1500 <= first_cage.get_num_eggs(matings) <= 1600

    def test_get_egg_batch_null(self, first_cage, null_offspring_distrib, cur_day):
        egg_batch = first_cage.get_egg_batch(cur_day, null_offspring_distrib)
        assert egg_batch.geno_distrib == null_offspring_distrib

    def test_egg_batch_lt(self, first_cage, null_offspring_distrib, cur_day):
        batch1 = EggBatch(cur_day, null_offspring_distrib)
        batch2 = EggBatch(cur_day + dt.timedelta(days=1), null_offspring_distrib)
        assert batch1 != batch2
        assert batch1 < batch2

    def test_get_egg_batch(self, first_cage, cur_day):
        _, new_eggs = first_cage.do_mating_events()
        target_egg_distrib = {('A', 'a'): 4644.5, ('A',): 2698.25, ('a',): 1927.25}

        new_egg_batch = first_cage.get_egg_batch(cur_day, new_eggs)
        assert new_egg_batch == EggBatch(
            hatch_date=datetime.datetime(2017, 10, 11, 0, 0),
            geno_distrib=target_egg_distrib)

    def test_avail_batch_lt(self, first_cage, null_offspring_distrib, cur_day):
        batch1 = DamAvailabilityBatch(cur_day, null_offspring_distrib)
        batch2 = DamAvailabilityBatch(cur_day + dt.timedelta(days=1), null_offspring_distrib)
        assert batch1 != batch2
        assert batch1 < batch2

    def test_get_egg_batch_across_time(self, first_cage):
        egg_offspring = {
            ('A',): 10,
            ('a',): 10,
            ('A', 'a'): 10,
        }

        # October
        cur_day = to_dt("2017-10-01 00:00:00")
        egg_batch = first_cage.get_egg_batch(cur_day, egg_offspring)
        assert (egg_batch.hatch_date - cur_day).days == 3
        assert egg_batch.geno_distrib == egg_offspring

        # August
        cur_day = to_dt("2017-08-01 00:00:00")
        egg_batch = first_cage.get_egg_batch(cur_day, egg_offspring)
        assert (egg_batch.hatch_date - cur_day).days == 7
        assert egg_batch.geno_distrib == egg_offspring

        # February
        cur_day = to_dt("2017-02-01 00:00:00")
        egg_batch = first_cage.get_egg_batch(cur_day, egg_offspring)
        assert (egg_batch.hatch_date - cur_day).days == 17
        assert egg_batch.geno_distrib == egg_offspring

    def test_create_offspring_early(self, first_cage, cur_day, null_offspring_distrib):
        egg_offspring = {
            ('A',): 10,
            ('a',): 10,
            ('A', 'a'): 10,
        }

        egg_batch = first_cage.get_egg_batch(cur_day, egg_offspring)

        first_cage.hatching_events.put(egg_batch)
        assert first_cage.create_offspring(cur_day) == null_offspring_distrib

    def test_create_offspring_same_day(self, first_cage, cur_day):
        egg_offspring = {
            ('A',): 10,
            ('a',): 10,
            ('A', 'a'): 10,
        }

        for i in range(3):
            first_cage.hatching_events.put(EggBatch(cur_day+dt.timedelta(days=i), egg_offspring))

        offspring = first_cage.create_offspring(cur_day + dt.timedelta(days=3))
        for val in offspring.values():
            assert val == 30

    def test_avail_dams_freed_early(self, first_cage, cur_day):
        dams, _ = first_cage.do_mating_events()

        first_cage.busy_dams.put(DamAvailabilityBatch(cur_day + dt.timedelta(days=1), dams))
        assert all(x == 0 for x in first_cage.free_dams(cur_day).values())

    def test_avail_dams_freed_same_day_once(self, first_cage, cur_day):
        first_cage.lice_population["L5m"] = 1000
        first_cage.lice_population["L5f"] = 1000
        dams, _ = first_cage.do_mating_events()
        target_dams = {('A',): 188,
                       ('a',): 181,
                       ('A', 'a'): 557}

        first_cage.busy_dams.put(DamAvailabilityBatch(cur_day + dt.timedelta(days=1), dams))
        assert first_cage.free_dams(cur_day + dt.timedelta(days=1)) == target_dams

    def test_avail_dams_freed_same_day_thrice(self, first_cage, cur_day):
        first_cage.lice_population["L5m"] = 1000
        first_cage.lice_population["L5f"] = 1000
        dams, _ = first_cage.do_mating_events()
        target_dams = {('A',): 564,
                       ('a',): 543,
                       ('A', 'a'): 1671}

        for i in range(3):
            first_cage.busy_dams.put(DamAvailabilityBatch(cur_day + dt.timedelta(days=i), dams))
        assert first_cage.free_dams(cur_day + dt.timedelta(days=3)) == target_dams

    def test_promote_population(self, first_cage):
        first_cage.lice_population.geno_by_lifestage["L3"] = {('A',): 1000, ('a',): 1000, ('A', 'a'): 1000}
        first_cage.lice_population.geno_by_lifestage["L4"] = {('A',): 500, ('a',): 500, ('A', 'a'): 500}

        old_L3 = copy.deepcopy(first_cage.lice_population.geno_by_lifestage["L3"])
        old_L4 = copy.deepcopy(first_cage.lice_population.geno_by_lifestage["L4"])

        leaving_lice = 100  # new males and females combined that leave L4 to enter L5{m,f}
        entering_lice = 200  # L3 lice that enter L4

        first_cage.promote_population("L3", "L4", leaving_lice, entering_lice)

        new_L4 = first_cage.lice_population.geno_by_lifestage["L4"]

        target_population = sum(old_L4.values()) + entering_lice - leaving_lice
        target_geno = {('A',): 534, ('a',): 534, ('A', 'a'): 532}

        assert new_L4 == target_geno
        assert sum(new_L4.values()) == sum(old_L4.values()) + entering_lice - leaving_lice
        assert first_cage.lice_population["L4"] == target_population

        # L3 must be unchanged
        assert first_cage.lice_population.geno_by_lifestage["L3"] == old_L3

    def test_promote_population_offspring(self, first_cage):
        offspring_distrib = {('A',): 500, ('a',): 500, ('A', 'a'): 500}
        new_L2 = 10
        old_L1 = copy.deepcopy(first_cage.lice_population.geno_by_lifestage["L1"])
        first_cage.promote_population(offspring_distrib, "L1", new_L2)
        new_L1 = first_cage.lice_population.geno_by_lifestage["L1"]

        target_population = sum(old_L1.values()) + sum(offspring_distrib.values()) - new_L2
        target_geno = {('A',): 535, ('a',): 535, ('A', 'a'): 570}

        assert new_L1 != old_L1
        assert sum(new_L1.values()) == target_population
        assert first_cage.lice_population["L1"] == target_population
        assert new_L1 == target_geno

    def test_get_arrivals(self, first_cage, cur_day, sample_offspring_distrib):
        hatch_date_unhatched = cur_day + dt.timedelta(5)
        unhatched_batch = TravellingEggBatch(cur_day, hatch_date_unhatched, sample_offspring_distrib)
        first_cage.arrival_events.put(unhatched_batch)

        hatched_at_travel_dist = {
                                    ('A',): 10,
                                    ('a',): 10,
                                    ('A', 'a'): 10,
                                }
        hatch_date_hatched = cur_day - dt.timedelta(1)
        hatched_batch = TravellingEggBatch(cur_day, hatch_date_hatched, hatched_at_travel_dist)
        first_cage.arrival_events.put(hatched_batch)

        hatched_dist = first_cage.get_arrivals(cur_day)

        assert first_cage.hatching_events.qsize() == 1
        assert first_cage.hatching_events.get() == EggBatch(hatch_date_unhatched, sample_offspring_distrib)
        assert hatched_dist == hatched_at_travel_dist

    def test_get_arrivals_empty_queue(self, first_cage, cur_day):
        hatched_dist = first_cage.get_arrivals(cur_day)
        assert hatched_dist == {}

    def test_get_arrivals_no_arrivals(self, first_cage, cur_day, sample_offspring_distrib):
        arrival_date = cur_day + dt.timedelta(1)
        batch = TravellingEggBatch(arrival_date, arrival_date, sample_offspring_distrib)
        first_cage.arrival_events.put(batch)
        hatched_dist = first_cage.get_arrivals(cur_day)

        assert hatched_dist == {}
        assert first_cage.arrival_events.qsize() == 1
        assert first_cage.hatching_events.qsize() == 0

    def test_update_arrivals(self, first_cage, sample_offspring_distrib, cur_day):
        arrival_dict = {
            cur_day + dt.timedelta(5): {
                        ('A',): 100,
                        ('a',): 100,
                        ('A', 'a'): 100,
                     }
        }

        arrival_date = dt.timedelta(2)
        first_cage.update_arrivals(arrival_dict, arrival_date)

        assert first_cage.arrival_events.qsize() == 1

    def test_update_arrivals_empty_geno_dict(self, first_cage, sample_offspring_distrib, cur_day):
        arrival_dict = {
            cur_day + dt.timedelta(5): {
                        ('A',): 0,
                        ('a',): 0,
                        ('A', 'a'): 0,
                     }
        }

        arrival_date = dt.timedelta(2)
        first_cage.update_arrivals(arrival_dict, arrival_date)

        assert first_cage.arrival_events.qsize() == 0

    def test_get_reservoir_lice(self, first_cage):
        pressure = 100
        dist = first_cage.get_reservoir_lice(pressure)

        assert sum(dist.values()) == pressure
        for value in dist.values():
            assert value >= 0

    def test_get_reservoir_lice_no_pressure(self, first_cage):
        assert first_cage.get_reservoir_lice(0) == {"L1": 0, "L2": 0}

    def test_update_step_before_start_date_two_days(self, first_cage, planctonic_only_population):
        cur_date = first_cage.start_date - dt.timedelta(5)
        first_cage.lice_population = planctonic_only_population

        hatch_date = cur_date + dt.timedelta(1)
        geno_hatch = {("a",): 10, ("A", "a"): 0, ("A",): 0}
        first_cage.arrival_events.put(TravellingEggBatch(cur_date, hatch_date, geno_hatch))

        pressure = 10

        offspring, hatch_date = first_cage.update(cur_date, 1, pressure)

        assert offspring == {}
        assert hatch_date is None
        assert all(first_cage.lice_population[susceptible_stage] == 0 for susceptible_stage in Cage.susceptible_stages)
        assert first_cage.num_fish == 4000
        assert first_cage.num_infected_fish == 0
        assert first_cage.arrival_events.qsize() == 0
        assert first_cage.hatching_events.qsize() == 1

        cur_date += dt.timedelta(1)
        offspring, hatch_date = first_cage.update(cur_date, 1, pressure)

        assert offspring == {}
        assert hatch_date is None
        assert all(first_cage.lice_population[susceptible_stage] == 0 for susceptible_stage in Cage.susceptible_stages)
        assert first_cage.num_fish == 4000
        assert first_cage.num_infected_fish == 0
        assert first_cage.arrival_events.qsize() == 0
        assert first_cage.hatching_events.qsize() == 0

    def test_update_step_before_start_date_no_deaths(self, first_cage, planctonic_only_population):
        cur_date = first_cage.start_date - dt.timedelta(5)
        first_cage.lice_population = planctonic_only_population

        hatch_date = cur_date
        geno_hatch = {("a",): 10, ("A", "a"): 0, ("A",): 0}
        first_cage.hatching_events.put(EggBatch(hatch_date, geno_hatch))
        pressure = 10

        population_before = sum(first_cage.lice_population.values())
        inflow = pressure + sum(geno_hatch.values())

        # set mortality to 0
        first_cage.cfg.background_lice_mortality_rates = {key: 0 for key in first_cage.lice_population}

        offspring, hatch_date = first_cage.update(cur_date, 1, pressure)

        assert offspring == {}
        assert hatch_date is None
        assert all(first_cage.lice_population[susceptible_stage] == 0 for susceptible_stage in Cage.susceptible_stages)
        assert first_cage.num_fish == 4000
        assert first_cage.num_infected_fish == 0

        current_population = sum(first_cage.lice_population.values())
        assert current_population == population_before + inflow

    def test_update_step_before_start_date_only_deaths(self, first_cage, planctonic_only_population):
        cur_date = first_cage.start_date - dt.timedelta(5)
        first_cage.lice_population = planctonic_only_population

        population_before = sum(first_cage.lice_population.values())

        # make sure there will be deaths
        first_cage.cfg.background_lice_mortality_rates = {key: 1 for key in first_cage.lice_population}
        pressure = 0

        offspring, hatch_date = first_cage.update(cur_date, 1, pressure)

        assert offspring == {}
        assert hatch_date is None
        assert all(first_cage.lice_population[susceptible_stage] == 0 for susceptible_stage in Cage.susceptible_stages)
        assert first_cage.num_fish == 4000
        assert first_cage.num_infected_fish == 0

        current_population = sum(first_cage.lice_population.values())
        assert current_population < population_before<|MERGE_RESOLUTION|>--- conflicted
+++ resolved
@@ -6,17 +6,10 @@
 
 import numpy as np
 import pytest
-<<<<<<< HEAD
-
-import json
 
 from src.Config import to_dt, GeneticMechanism
-from src.Cage import EggBatch, DamAvailabilityBatch, TravellingEggBatch, Cage
-=======
 from src.Cage import Cage
-from src.Config import to_dt
 from src.QueueBatches import DamAvailabilityBatch, EggBatch, TravellingEggBatch
->>>>>>> e75a800b
 
 
 class TestCage:
