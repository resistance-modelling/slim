--- conflicted
+++ resolved
@@ -66,28 +66,16 @@
         # first useful day
         cur_day = treatment_dates[0] + dt.timedelta(days=5)
         mortality_updates = first_cage.get_lice_treatment_mortality(cur_day)
-<<<<<<< HEAD
-        
-        assert first_cage.last_effective_treatment == cur_day
-        assert mortality_updates == {
-            "L1": 0,
-            "L2": 0,
-            "L3": 0,
-            "L4": 1,
-            "L5m": 0,
-            "L5f": 0
-        }
-=======
 
         for stage in Cage.lice_stages:
             if stage not in Cage.susceptible_stages:
                 assert sum(mortality_updates[stage].values()) == 0
 
+        assert first_cage.last_effective_treatment == cur_day
         assert mortality_updates['L5f'] == {('A',): 0, ('A', 'a'): 1, ('a',): 2}
         assert mortality_updates['L5m'] == {('A',): 0, ('A', 'a'): 1, ('a',): 2}
         assert mortality_updates['L4'] == {('A',): 0, ('A', 'a'): 4, ('a',): 8}
         assert mortality_updates['L3'] == {('A',): 1, ('A', 'a'): 3, ('a',): 8}
->>>>>>> a93117fb
 
     def test_get_stage_ages_respects_constraints(self, first_cage):
         test_num_lice = 1000
