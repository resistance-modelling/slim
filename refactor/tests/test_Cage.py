import copy
import datetime
import datetime as dt
import itertools

import numpy as np
import pytest

import json

from src.Config import to_dt
<<<<<<< HEAD
from src.Cage import EggBatch, DamAvailabilityBatch
=======
from src.Cage import EggBatch, TravellingEggBatch
>>>>>>> 1b90b54f


class TestCage:
    def test_cage_loads_params(self, first_cage):
        assert first_cage.id == 0
        assert first_cage.start_date == to_dt("2017-10-01 00:00:00")
        assert first_cage.num_fish == 4000
        assert first_cage.num_infected_fish == first_cage.get_mean_infected_fish()
        # this will likely break
        assert first_cage.lice_population == {
            "L1": 150,
            "L2": 0,
            "L3": 30,
            "L4": 30,
            "L5f": 10,
            "L5m": 10
        }

        assert sum(first_cage.available_dams.values()) == 10

        for stage in first_cage.lice_stages:
            assert first_cage.lice_population[stage] == sum(first_cage.lice_population.geno_by_lifestage[stage].values())

    def test_cage_json(self, first_cage):
        return_str = str(first_cage)
        imported_cage = json.loads(return_str)
        assert isinstance(imported_cage, dict)

    def test_cage_lice_background_mortality_one_day(self, first_cage):
        # NOTE: this currently relies on Stien's approach.
        # Changing this approach will break things
        first_cage.cfg.tau = 1
        dead_lice_dist = first_cage.get_background_lice_mortality(first_cage.lice_population)
        dead_lice_dist_np = np.array(list(dead_lice_dist.values()))
        expected_dead_lice = np.array([26, 0, 0, 2, 0, 2])
        assert np.alltrue(dead_lice_dist_np >= 0.0)
        assert np.alltrue(np.isclose(dead_lice_dist_np, expected_dead_lice))

    def test_cage_update_lice_treatment_mortality_no_effect(self, farm, first_cage):
        treatment_dates = farm.treatment_dates
        assert(treatment_dates == sorted(treatment_dates))

        # before a 14-day activation period there should be no effect
        for i in range(-14, first_cage.cfg.delay_EMB):
            cur_day = treatment_dates[0] + dt.timedelta(days=i)
            mortality_updates = first_cage.get_lice_treatment_mortality(cur_day)
            assert all(rate == 0 for rate in mortality_updates.values())

    def test_cage_update_lice_treatment_mortality(self, farm, first_cage):
        # TODO: this does not take into account water temperature!
        treatment_dates = farm.treatment_dates

        # first useful day
        cur_day = treatment_dates[0] + dt.timedelta(days=5)
        # We've got an unlucky seed - it will sample 0 the first time so we are not interested
        mortality_updates = first_cage.get_lice_treatment_mortality(cur_day)
        mortality_updates = first_cage.get_lice_treatment_mortality(cur_day)

        assert mortality_updates == {
            "L1": 0,
            "L2": 0,
            "L3": 1,
            "L4": 1,
            "L5m": 0,
            "L5f": 0
        }

    def test_get_stage_ages_respects_constraints(self, first_cage):
        test_num_lice = 1000
        development_days = 15
        min_development_stage = 4
        mean_development_stage = 8

        for i in range(100):
            stage_ages = first_cage.get_evolution_ages(
                test_num_lice,
                minimum_age=min_development_stage,
                mean=mean_development_stage,
                development_days=development_days
            )

            assert len(stage_ages) == test_num_lice

            assert np.min(stage_ages) >= min_development_stage
            assert np.max(stage_ages) < development_days

            # This test luckily doesn't fail
            assert abs(np.mean(stage_ages) - mean_development_stage) < 1

    def test_get_stage_ages_edge_cases(self, first_cage):
        test_num_lice = 1000
        development_days = 15
        min_development_stages = list(range(10))
        mean_development_stages = list(range(10))

        for minimum, mean in itertools.product(min_development_stages, mean_development_stages):
            if mean <= minimum or minimum == 0:
                with pytest.raises(AssertionError):
                    first_cage.get_evolution_ages(
                        test_num_lice,
                        minimum_age=minimum,
                        mean=mean,
                        development_days=development_days
                    )
            else:
                first_cage.get_evolution_ages(
                    test_num_lice,
                    minimum_age=minimum,
                    mean=mean,
                    development_days=development_days
                )

    def test_get_lice_lifestage(self, first_cage):
        new_l2, new_l4, new_females, new_males = first_cage.get_lice_lifestage(1)

        assert new_l2 == 0
        assert new_l4 == 1 and first_cage.lice_population["L3"] > 0
        assert new_males == 2 and first_cage.lice_population["L4"] > 0
        assert new_females == 2

    def test_get_fish_growth(self, first_cage):
        first_cage.num_fish *= 300
        first_cage.num_infected_fish = first_cage.num_fish // 3
        natural_death, lice_death = first_cage.get_fish_growth(1, 1)

        # basic invariants
        assert natural_death > 0
        assert lice_death > 0

        # exact figures
        assert natural_death == 688
        assert lice_death == 4

    def test_get_fish_growth_no_lice(self, first_cage):
        first_cage.num_infected_fish = 0
        for k in first_cage.lice_population:
            first_cage.lice_population[k] = 0

        _, lice_death = first_cage.get_fish_growth(1, 1)

    def test_get_infection_rates(self, first_cage):
        first_cage.lice_population["L2"] = 100
        rate, avail_lice = first_cage.get_infection_rates(1)
        assert rate > 0
        assert avail_lice > 0

        assert np.isclose(rate, 0.16665658047288034)
        assert avail_lice == 90

    def test_do_infection_events(self, first_cage):
        first_cage.lice_population["L2"] = 100
        num_infected_fish = first_cage.do_infection_events(1)

        assert num_infected_fish > 0
        assert num_infected_fish == 15

    def test_get_infected_fish_no_infection(self, first_cage):
        # TODO: maybe make a fixture of this?
        first_cage.lice_population["L3"] = 0
        first_cage.lice_population["L4"] = 0
        first_cage.lice_population["L5m"] = 0
        first_cage.lice_population["L5f"] = 0

        for stage in first_cage.lice_stages:
            assert first_cage.lice_population[stage] == sum(first_cage.lice_population.geno_by_lifestage[stage].values())

        assert first_cage.get_mean_infected_fish() == 0
        assert first_cage.get_variance_infected_fish(first_cage.num_fish, 0) == 0

    def test_get_infected_fish(self, first_cage):
        assert 70 <= first_cage.get_mean_infected_fish() <= 80

    def test_get_std_infected_fish(self, first_cage):
        infecting = first_cage.get_infecting_population()
        assert first_cage.get_variance_infected_fish(first_cage.num_fish, infecting) > 0

    def test_get_num_matings_no_infection(self, first_cage):
        males = first_cage.lice_population["L5m"]
        first_cage.lice_population["L5m"] = 0
        assert first_cage.get_num_matings() == 0
        for stage in first_cage.lice_stages:
            assert first_cage.lice_population[stage] == sum(first_cage.lice_population.geno_by_lifestage[stage].values())
        first_cage.lice_population["L5m"] = males

        first_cage.lice_population["L5f"] = 0
        assert first_cage.get_num_matings() == 0
        for stage in first_cage.lice_stages:
            assert first_cage.lice_population[stage] == sum(first_cage.lice_population.geno_by_lifestage[stage].values())

    def test_get_num_matings(self, first_cage):
        # only 20 lice out of 4000 aren't that great
        assert first_cage.get_num_matings() == 0

<<<<<<< HEAD
        first_cage.lice_population["L5m"] = 100
        first_cage.lice_population["L5f"] = 100
        assert 70 <= first_cage.get_num_matings() <= 90

        first_cage.lice_population["L5m"] = 1000
        first_cage.lice_population["L5f"] = 1000
        assert 900 <= first_cage.get_num_matings() <= 1000

    def test_update_deltas_no_negative_raise(self, first_cage, null_egg_batch, null_offspring_distrib, null_dams_batch):
=======
    def test_update_deltas_no_negative_raise(self, first_cage, null_offspring_distrib):
>>>>>>> 1b90b54f
        first_cage.lice_population["L3"] = 0
        first_cage.lice_population["L4"] = 0
        first_cage.lice_population["L5m"] = 0
        first_cage.lice_population["L5f"] = 0

        background_mortality = first_cage.get_background_lice_mortality(first_cage.lice_population)
        treatment_mortality = {"L1": 0, "L2": 0, "L3": 10, "L4": 10, "L5m": 20, "L5f": 30}
        fish_deaths_natural = 0
        fish_deaths_from_lice = 0
        new_l2 = 0
        new_l4 = 0
        new_females = 0
        new_males = 0
        new_infections = 0
        reservoir_lice = {"L1": 0, "L2": 0}

        delta_avail_dams = {"L1": {('A',): 0, ('a',): 0, ('A', 'a'): 0},
                            "L2": {('A',): 0, ('a',): 0, ('A', 'a'): 0},
                            "L3": {('A',): 0, ('a',): 0, ('A', 'a'): 0},
                            "L4": {('A',): 0, ('a',): 0, ('A', 'a'): 0},
                            "L5m": {('A',): 0, ('a',): 0, ('A', 'a'): 0},
                            "L5f": {('A',): 0, ('a',): 0, ('A', 'a'): 0}}
        delta_eggs = {('A',): 0, ('a',): 0, ('A', 'a'): 0}
        null_hatched_arrivals = null_offspring_distrib

<<<<<<< HEAD


        first_cage.update_deltas(background_mortality, treatment_mortality, fish_deaths_natural, fish_deaths_from_lice,
                                 new_l2, new_l4, new_females, new_males, new_infections, reservoir_lice,
                                 null_dams_batch, null_egg_batch, null_offspring_distrib, null_offspring_distrib)
=======
        first_cage.update_deltas(background_mortality,
                                 treatment_mortality,
                                 fish_deaths_natural,
                                 fish_deaths_from_lice,
                                 new_l2, new_l4, new_females, new_males,
                                 new_infections, reservoir_lice,
                                 delta_avail_dams, delta_eggs,
                                 null_offspring_distrib,
                                 null_hatched_arrivals)
>>>>>>> 1b90b54f

        for population in first_cage.lice_population.values():
            assert population >= 0

    def test_invalid_update_raises(self, first_cage):
        first_cage.lice_population.geno_by_lifestage['L5m'] = {('A',): 5, ('a',): 5, ('A', 'a'): 5}
        with pytest.raises(AssertionError):
            first_cage.lice_population.available_dams = {('A',): 10}

    def test_do_mating_events(self, first_cage):
        first_cage.lice_population.geno_by_lifestage['L5f'] = {('A',): 15, ('a',): 15, ('A', 'a'): 15}
        first_cage.lice_population.available_dams = {('A',): 15, ('a',): 15}

        target_eggs = {('a',): 3096.5, ('A',): 2216.0, tuple(sorted(('a', 'A'))): 3833.5}
        target_delta_dams = {('A',): 3, ('a',): 3}

        delta_avail_dams, delta_eggs = first_cage.do_mating_events()
        assert delta_eggs == target_eggs
        assert delta_avail_dams == target_delta_dams


    def test_no_available_sires_do_mating_events(self, first_cage):
        first_cage.geno_by_lifestage['L5m'] = {('A',): 0, ('a',): 0, ('A', 'a'): 0}

        delta_avail_dams, delta_eggs = first_cage.do_mating_events()
        assert not bool(delta_avail_dams)
        assert not bool(delta_eggs)

    def test_generate_eggs_quantitative(self, first_cage):
        sire = 0.7
        dam = 0.0
        num_matings = 10
        target_eggs = {0.4: 2537}
        eggs = first_cage.generate_eggs(sire, dam, 'quantitative', num_matings)
        for key in eggs:
            assert eggs[key] == target_eggs[key]

        sire = 0.2
        dam = 0.2
        num_matings = 10
        target_eggs = {0.2: 2545}
        eggs = first_cage.generate_eggs(sire, dam, 'quantitative', num_matings)
        for key in eggs:
            assert eggs[key] == target_eggs[key]

    def test_generate_eggs_discrete(self, first_cage):
        breeding_method = 'discrete'

        sire = ('A',)
        dam = ('A',)
        hom_dom_target = {('A',): 1523}

        num_matings = 6
        egg_result_hom_dom = first_cage.generate_eggs(sire, dam, breeding_method, num_matings)
        for geno in egg_result_hom_dom:
            assert egg_result_hom_dom[geno] == hom_dom_target[geno]

        sire = ('a',)
        dam = ('a',)
        hom_rec_target = {('a',): 1529}
        egg_result_hom_rec = first_cage.generate_eggs(sire, dam, breeding_method, num_matings)
        for geno in egg_result_hom_rec:
            assert egg_result_hom_rec[geno] == hom_rec_target[geno]

        sire = tuple(sorted(('a', 'A')))
        dam = ('a',)
        het_target_sire = {('a',): 754.5, tuple(sorted(('a', 'A'))): 754.5}
        egg_result_het_sire = first_cage.generate_eggs(sire, dam, breeding_method, num_matings)
        for geno in egg_result_het_sire:
            assert egg_result_het_sire[geno] == het_target_sire[geno]

        dam = tuple(sorted(('a', 'A')))
        sire = ('a',)
        het_target_dam = {('a',): 755.5, tuple(sorted(('a', 'A'))): 755.5}
        egg_result_het_dam = first_cage.generate_eggs(sire, dam, breeding_method, num_matings)
        for geno in egg_result_het_dam:
            assert egg_result_het_dam[geno] == het_target_dam[geno]

        dam = tuple(sorted(('a', 'A')))
        sire = tuple(sorted(('a', 'A')))
        het_target = {('A', 'a'): 813.0, ('A',): 406.5, ('a',): 406.5}
        egg_result_het = first_cage.generate_eggs(sire, dam, breeding_method, num_matings)
        for geno in egg_result_het:
            assert egg_result_het[geno] == het_target[geno]

    def test_not_enough_dams_select_dams(self, first_cage):

        distrib_dams_available = {('a',): 760, tuple(sorted(('a', 'A'))): 760}
        total_dams = sum(distrib_dams_available.values())
        num_dams = 2*total_dams

        delta_dams = first_cage.select_dams(distrib_dams_available, num_dams)
        for key in delta_dams:
            assert delta_dams[key] == distrib_dams_available[key]
        for key in delta_dams:
            assert  distrib_dams_available[key] == delta_dams[key]



    def test_update_step(self, first_cage, cur_day):
        first_cage.update(cur_day, 1, 0)

    def test_to_csv(self, first_cage):
        first_cage.lice_population = {"L1": 1,
                                      "L2": 2,
                                      "L3": 3,
                                      "L4": 4,
                                      "L5f": 5,
                                      "L5m": 6}
        first_cage.num_fish = 7
        first_cage.id = 0

        csv_str = first_cage.to_csv()
        csv_list = csv_str.split(", ")
        print(csv_list)

        assert csv_list[0] == "0"
        assert csv_list[1] == "7"
        for i in range(2, 7):
            assert csv_list[i] == str(i - 1)
        assert csv_list[8] == "21"

    def test_get_stage_ages_distrib(self, first_cage):
        size = 5
        max_days = 4
        age_distrib = first_cage.get_stage_ages_distrib("L_dummy", size, max_days)
        assert age_distrib[-1] == 0.0
        assert all(age_distrib[:-1] > 0)

    def test_get_stage_ages_distrib_edge_cases(self, first_cage):
        age_distrib = first_cage.get_stage_ages_distrib("L_dummy", 5, 5)
        assert all(age_distrib > 0)

    def test_get_num_eggs_no_females(self, first_cage):
        first_cage.lice_population['L5f'] = 0
        assert first_cage.get_num_eggs(0) == 0

    def test_get_num_eggs(self, first_cage):
        matings = 6
        assert 1500 <= first_cage.get_num_eggs(matings) <= 1600

    def test_get_egg_batch_null(self, first_cage, null_offspring_distrib, cur_day):
        egg_distrib, hatch_date = first_cage.get_egg_batch(cur_day, null_offspring_distrib)
        assert egg_distrib == null_offspring_distrib

    def test_egg_batch_lt(self, first_cage, null_offspring_distrib, cur_day):
        batch1 = EggBatch(cur_day, null_offspring_distrib)
        batch2 = EggBatch(cur_day + dt.timedelta(days=1), null_offspring_distrib)
        assert batch1 != batch2
        assert batch1 < batch2

    def test_get_egg_batch(self, first_cage, cur_day):
        busy_dams, new_eggs = first_cage.do_mating_events()
        target_egg_distrib = {('A', 'a'): 4644.5, ('A',): 2698.25, ('a',): 1927.25}

<<<<<<< HEAD
        new_egg_batch = first_cage.get_egg_batch(cur_day, new_eggs)
        assert new_egg_batch == EggBatch(
            time=datetime.datetime(2017, 10, 7, 0, 0),
            geno_distrib=target_egg_distrib)
=======
        egg_distrib, hatch_date = first_cage.get_egg_batch(cur_day, new_eggs)
        assert egg_distrib == target_egg_distrib
        assert hatch_date == datetime.datetime(2017, 10, 6, 0, 0)
>>>>>>> 1b90b54f

    def test_avail_batch_lt(self, first_cage, null_offspring_distrib, cur_day):
        batch1 = DamAvailabilityBatch(cur_day, null_offspring_distrib)
        batch2 = DamAvailabilityBatch(cur_day + dt.timedelta(days=1), null_offspring_distrib)
        assert batch1 != batch2
        assert batch1 < batch2

    def test_get_egg_batch_across_time(self, first_cage):
        egg_offspring = {
            ('A',): 10,
            ('a',): 10,
            ('A', 'a'): 10,
        }

        # October
        cur_day = to_dt("2017-10-01 00:00:00")
<<<<<<< HEAD
        egg_batch = first_cage.get_egg_batch(cur_day, egg_offspring)
        assert (egg_batch.time - cur_day).days == 11
        assert egg_batch.geno_distrib == egg_offspring

        # August
        cur_day = to_dt("2017-08-01 00:00:00")
        egg_batch = first_cage.get_egg_batch(cur_day, egg_offspring)
        assert (egg_batch.time - cur_day).days == 3
        assert egg_batch.geno_distrib == egg_offspring

        # February
        cur_day = to_dt("2017-02-01 00:00:00")
        egg_batch = first_cage.get_egg_batch(cur_day, egg_offspring)
        assert (egg_batch.time - cur_day).days == 12
        assert egg_batch.geno_distrib == egg_offspring
=======
        egg_distrib, hatch_date = first_cage.get_egg_batch(cur_day, egg_offspring)
        assert (hatch_date - cur_day).days == 11
        assert egg_distrib == egg_offspring

        # August
        cur_day = to_dt("2017-08-01 00:00:00")
        egg_distrib, hatch_date = first_cage.get_egg_batch(cur_day, egg_offspring)
        assert (hatch_date - cur_day).days == 3
        assert egg_distrib == egg_offspring

        # February
        cur_day = to_dt("2017-02-01 00:00:00")
        egg_distrib, hatch_date = first_cage.get_egg_batch(cur_day, egg_offspring)
        assert (hatch_date - cur_day).days == 12
        assert egg_distrib == egg_offspring
>>>>>>> 1b90b54f

    def test_create_offspring_early(self, first_cage, cur_day, null_offspring_distrib):
        egg_offspring = {
            ('A',): 10,
            ('a',): 10,
            ('A', 'a'): 10,
        }

        egg_distrib, hatch_date = first_cage.get_egg_batch(cur_day, egg_offspring)

        first_cage.hatching_events.put(EggBatch(hatch_date, egg_distrib))
        assert first_cage.create_offspring(cur_day) == null_offspring_distrib

    def test_create_offspring_same_day(self, first_cage, cur_day):
        egg_offspring = {
            ('A',): 10,
            ('a',): 10,
            ('A', 'a'): 10,
        }

        for i in range(3):
            first_cage.hatching_events.put(EggBatch(cur_day+dt.timedelta(days=i), egg_offspring))

        offspring = first_cage.create_offspring(cur_day + dt.timedelta(days=3))
        for val in offspring.values():
            assert val == 30

<<<<<<< HEAD
    def test_avail_dams_freed_early(self, first_cage, cur_day):
        dams, _ = first_cage.do_mating_events()

        first_cage.busy_dams.put(DamAvailabilityBatch(cur_day + dt.timedelta(days=1), dams))
        assert all(x == 0 for x in first_cage.free_dams(cur_day).values())

    def test_avail_dams_freed_same_day_once(self, first_cage, cur_day):
        first_cage.lice_population["L5m"] = 1000
        first_cage.lice_population["L5f"] = 1000
        dams, _ = first_cage.do_mating_events()
        target_dams = {('A',): 200,
                       ('a',): 200,
                       ('A', 'a'): 600}

        first_cage.busy_dams.put(DamAvailabilityBatch(cur_day + dt.timedelta(days=1), dams))
        assert first_cage.free_dams(cur_day + dt.timedelta(days=1)) == target_dams

    def test_avail_dams_freed_same_day_thrice(self, first_cage, cur_day):
        first_cage.lice_population["L5m"] = 1000
        first_cage.lice_population["L5f"] = 1000
        dams, _ = first_cage.do_mating_events()
        target_dams = {('A',): 600,
                       ('a',): 600,
                       ('A', 'a'): 1800}

        for i in range(3):
            first_cage.busy_dams.put(DamAvailabilityBatch(cur_day + dt.timedelta(days=i), dams))
        assert first_cage.free_dams(cur_day + dt.timedelta(days=3)) == target_dams

    def test_promote_population(self, first_cage):
        first_cage.lice_population.geno_by_lifestage["L3"] = {('A',): 1000, ('a',): 1000, ('A', 'a'): 1000}
        first_cage.lice_population.geno_by_lifestage["L4"] = {('A',): 500, ('a',): 500, ('A', 'a'): 500}

        old_L3 = copy.deepcopy(first_cage.lice_population.geno_by_lifestage["L3"])
        old_L4 = copy.deepcopy(first_cage.lice_population.geno_by_lifestage["L4"])

        leaving_lice = 100  # new males and females combined that leave L4 to enter L5{m,f}
        entering_lice = 200  # L3 lice that enter L4

        first_cage.promote_population("L3", "L4", leaving_lice, entering_lice)

        new_L4 = first_cage.lice_population.geno_by_lifestage["L4"]

        target_population = sum(old_L4.values()) + entering_lice - leaving_lice
        target_geno = {('A',): 534, ('a',): 534, ('A', 'a'): 532}

        assert new_L4 == target_geno
        assert sum(new_L4.values()) == sum(old_L4.values()) + entering_lice - leaving_lice
        assert first_cage.lice_population["L4"] == target_population

        # L3 must be unchanged
        assert first_cage.lice_population.geno_by_lifestage["L3"] == {('A',): 1000, ('a',): 1000, ('A', 'a'): 1000}

    def test_promote_population_offspring(self, first_cage):
        offspring_distrib = {('A',): 500, ('a',): 500, ('A', 'a'): 500}
        new_L2 = 10
        old_L1 = copy.deepcopy(first_cage.lice_population.geno_by_lifestage["L1"])
        first_cage.promote_population(offspring_distrib, "L1", new_L2)
        new_L1 = first_cage.lice_population.geno_by_lifestage["L1"]

        target_population = sum(old_L1.values()) + sum(offspring_distrib.values()) - new_L2
        target_geno = {('A',): 535, ('a',): 535, ('A', 'a'): 570}

        assert new_L1 != old_L1
        assert sum(new_L1.values()) == target_population
        assert first_cage.lice_population["L1"] == target_population
        assert new_L1 == target_geno
=======
    def test_get_arrivals(self, first_cage, cur_day, sample_offspring_distrib):
        hatch_date_unhatched = cur_day + dt.timedelta(5)
        unhatched_batch = TravellingEggBatch(cur_day, hatch_date_unhatched, sample_offspring_distrib)
        first_cage.arrival_events.put(unhatched_batch)

        hatched_at_travel_dist = {
                                    ('A',): 10,
                                    ('a',): 10,
                                    ('A', 'a'): 10,
                                }
        hatch_date_hatched = cur_day - dt.timedelta(1)
        hatched_batch = TravellingEggBatch(cur_day, hatch_date_hatched, hatched_at_travel_dist)
        first_cage.arrival_events.put(hatched_batch)

        hatched_dist = first_cage.get_arrivals(cur_day)

        assert first_cage.hatching_events.qsize() == 1
        assert first_cage.hatching_events.get() == EggBatch(hatch_date_unhatched, sample_offspring_distrib)
        assert hatched_dist == hatched_at_travel_dist

    def test_get_arrivals_empty_queue(self, first_cage, cur_day):
        hatched_dist = first_cage.get_arrivals(cur_day)
        assert hatched_dist == {}

    def test_get_arrivals_no_arrivals(self, first_cage, cur_day, sample_offspring_distrib):
        arrival_date = cur_day + dt.timedelta(1)
        batch = TravellingEggBatch(arrival_date, arrival_date, sample_offspring_distrib)
        first_cage.arrival_events.put(batch)
        hatched_dist = first_cage.get_arrivals(cur_day)

        assert hatched_dist == {}
        assert first_cage.arrival_events.qsize() == 1
        assert first_cage.hatching_events.qsize() == 0

    def test_update_arrivals(self, first_cage, sample_offspring_distrib, cur_day):
        arrival_dict = {
            cur_day + dt.timedelta(5): {
                        ('A',): 100,
                        ('a',): 100,
                        ('A', 'a'): 100,
                     }
        }

        arrival_date = dt.timedelta(2)
        first_cage.update_arrivals(arrival_dict, arrival_date)

        assert first_cage.arrival_events.qsize() == 1

    def test_update_arrivals_empty_geno_dict(self, first_cage, sample_offspring_distrib, cur_day):
        arrival_dict = {
            cur_day + dt.timedelta(5): {
                        ('A',): 0,
                        ('a',): 0,
                        ('A', 'a'): 0,
                     }
        }

        arrival_date = dt.timedelta(2)
        first_cage.update_arrivals(arrival_dict, arrival_date)

        assert first_cage.arrival_events.qsize() == 0

    def test_get_reservoir_lice(self, first_cage):
        pressure = 100
        dist = first_cage.get_reservoir_lice(pressure)

        assert sum(dist.values()) == pressure
        for value in dist.values():
            assert value >= 0

    def test_get_reservoir_lice_no_pressure(self, first_cage):
        assert first_cage.get_reservoir_lice(0) == {"L1": 0, "L2": 0}
>>>>>>> 1b90b54f
<|MERGE_RESOLUTION|>--- conflicted
+++ resolved
@@ -9,11 +9,7 @@
 import json
 
 from src.Config import to_dt
-<<<<<<< HEAD
-from src.Cage import EggBatch, DamAvailabilityBatch
-=======
-from src.Cage import EggBatch, TravellingEggBatch
->>>>>>> 1b90b54f
+from src.Cage import EggBatch, DamAvailabilityBatch, TravellingEggBatch
 
 
 class TestCage:
@@ -207,7 +203,6 @@
         # only 20 lice out of 4000 aren't that great
         assert first_cage.get_num_matings() == 0
 
-<<<<<<< HEAD
         first_cage.lice_population["L5m"] = 100
         first_cage.lice_population["L5f"] = 100
         assert 70 <= first_cage.get_num_matings() <= 90
@@ -217,9 +212,6 @@
         assert 900 <= first_cage.get_num_matings() <= 1000
 
     def test_update_deltas_no_negative_raise(self, first_cage, null_egg_batch, null_offspring_distrib, null_dams_batch):
-=======
-    def test_update_deltas_no_negative_raise(self, first_cage, null_offspring_distrib):
->>>>>>> 1b90b54f
         first_cage.lice_population["L3"] = 0
         first_cage.lice_population["L4"] = 0
         first_cage.lice_population["L5m"] = 0
@@ -234,34 +226,29 @@
         new_females = 0
         new_males = 0
         new_infections = 0
+
         reservoir_lice = {"L1": 0, "L2": 0}
 
-        delta_avail_dams = {"L1": {('A',): 0, ('a',): 0, ('A', 'a'): 0},
-                            "L2": {('A',): 0, ('a',): 0, ('A', 'a'): 0},
-                            "L3": {('A',): 0, ('a',): 0, ('A', 'a'): 0},
-                            "L4": {('A',): 0, ('a',): 0, ('A', 'a'): 0},
-                            "L5m": {('A',): 0, ('a',): 0, ('A', 'a'): 0},
-                            "L5f": {('A',): 0, ('a',): 0, ('A', 'a'): 0}}
-        delta_eggs = {('A',): 0, ('a',): 0, ('A', 'a'): 0}
         null_hatched_arrivals = null_offspring_distrib
-
-<<<<<<< HEAD
-
-
-        first_cage.update_deltas(background_mortality, treatment_mortality, fish_deaths_natural, fish_deaths_from_lice,
-                                 new_l2, new_l4, new_females, new_males, new_infections, reservoir_lice,
-                                 null_dams_batch, null_egg_batch, null_offspring_distrib, null_offspring_distrib)
-=======
-        first_cage.update_deltas(background_mortality,
-                                 treatment_mortality,
-                                 fish_deaths_natural,
-                                 fish_deaths_from_lice,
-                                 new_l2, new_l4, new_females, new_males,
-                                 new_infections, reservoir_lice,
-                                 delta_avail_dams, delta_eggs,
-                                 null_offspring_distrib,
-                                 null_hatched_arrivals)
->>>>>>> 1b90b54f
+        null_returned_dams = null_offspring_distrib
+
+        first_cage.update_deltas(
+            background_mortality,
+            treatment_mortality,
+            fish_deaths_natural,
+            fish_deaths_from_lice,
+            new_l2,
+            new_l4,
+            new_females,
+            new_males,
+            new_infections,
+            reservoir_lice,
+            null_dams_batch,
+            null_egg_batch,
+            null_offspring_distrib,
+            null_returned_dams,
+            null_hatched_arrivals
+        )
 
         for population in first_cage.lice_population.values():
             assert population >= 0
@@ -282,9 +269,8 @@
         assert delta_eggs == target_eggs
         assert delta_avail_dams == target_delta_dams
 
-
     def test_no_available_sires_do_mating_events(self, first_cage):
-        first_cage.geno_by_lifestage['L5m'] = {('A',): 0, ('a',): 0, ('A', 'a'): 0}
+        first_cage.lice_population.geno_by_lifestage['L5m'] = {('A',): 0, ('a',): 0, ('A', 'a'): 0}
 
         delta_avail_dams, delta_eggs = first_cage.do_mating_events()
         assert not bool(delta_avail_dams)
@@ -358,8 +344,6 @@
             assert delta_dams[key] == distrib_dams_available[key]
         for key in delta_dams:
             assert  distrib_dams_available[key] == delta_dams[key]
-
-
 
     def test_update_step(self, first_cage, cur_day):
         first_cage.update(cur_day, 1, 0)
@@ -404,8 +388,8 @@
         assert 1500 <= first_cage.get_num_eggs(matings) <= 1600
 
     def test_get_egg_batch_null(self, first_cage, null_offspring_distrib, cur_day):
-        egg_distrib, hatch_date = first_cage.get_egg_batch(cur_day, null_offspring_distrib)
-        assert egg_distrib == null_offspring_distrib
+        egg_batch = first_cage.get_egg_batch(cur_day, null_offspring_distrib)
+        assert egg_batch.geno_distrib == null_offspring_distrib
 
     def test_egg_batch_lt(self, first_cage, null_offspring_distrib, cur_day):
         batch1 = EggBatch(cur_day, null_offspring_distrib)
@@ -417,16 +401,10 @@
         busy_dams, new_eggs = first_cage.do_mating_events()
         target_egg_distrib = {('A', 'a'): 4644.5, ('A',): 2698.25, ('a',): 1927.25}
 
-<<<<<<< HEAD
         new_egg_batch = first_cage.get_egg_batch(cur_day, new_eggs)
         assert new_egg_batch == EggBatch(
-            time=datetime.datetime(2017, 10, 7, 0, 0),
+            hatch_date=datetime.datetime(2017, 10, 7, 0, 0),
             geno_distrib=target_egg_distrib)
-=======
-        egg_distrib, hatch_date = first_cage.get_egg_batch(cur_day, new_eggs)
-        assert egg_distrib == target_egg_distrib
-        assert hatch_date == datetime.datetime(2017, 10, 6, 0, 0)
->>>>>>> 1b90b54f
 
     def test_avail_batch_lt(self, first_cage, null_offspring_distrib, cur_day):
         batch1 = DamAvailabilityBatch(cur_day, null_offspring_distrib)
@@ -443,39 +421,21 @@
 
         # October
         cur_day = to_dt("2017-10-01 00:00:00")
-<<<<<<< HEAD
         egg_batch = first_cage.get_egg_batch(cur_day, egg_offspring)
-        assert (egg_batch.time - cur_day).days == 11
+        assert (egg_batch.hatch_date - cur_day).days == 11
         assert egg_batch.geno_distrib == egg_offspring
 
         # August
         cur_day = to_dt("2017-08-01 00:00:00")
         egg_batch = first_cage.get_egg_batch(cur_day, egg_offspring)
-        assert (egg_batch.time - cur_day).days == 3
+        assert (egg_batch.hatch_date - cur_day).days == 3
         assert egg_batch.geno_distrib == egg_offspring
 
         # February
         cur_day = to_dt("2017-02-01 00:00:00")
         egg_batch = first_cage.get_egg_batch(cur_day, egg_offspring)
-        assert (egg_batch.time - cur_day).days == 12
+        assert (egg_batch.hatch_date - cur_day).days == 12
         assert egg_batch.geno_distrib == egg_offspring
-=======
-        egg_distrib, hatch_date = first_cage.get_egg_batch(cur_day, egg_offspring)
-        assert (hatch_date - cur_day).days == 11
-        assert egg_distrib == egg_offspring
-
-        # August
-        cur_day = to_dt("2017-08-01 00:00:00")
-        egg_distrib, hatch_date = first_cage.get_egg_batch(cur_day, egg_offspring)
-        assert (hatch_date - cur_day).days == 3
-        assert egg_distrib == egg_offspring
-
-        # February
-        cur_day = to_dt("2017-02-01 00:00:00")
-        egg_distrib, hatch_date = first_cage.get_egg_batch(cur_day, egg_offspring)
-        assert (hatch_date - cur_day).days == 12
-        assert egg_distrib == egg_offspring
->>>>>>> 1b90b54f
 
     def test_create_offspring_early(self, first_cage, cur_day, null_offspring_distrib):
         egg_offspring = {
@@ -484,9 +444,9 @@
             ('A', 'a'): 10,
         }
 
-        egg_distrib, hatch_date = first_cage.get_egg_batch(cur_day, egg_offspring)
-
-        first_cage.hatching_events.put(EggBatch(hatch_date, egg_distrib))
+        egg_batch = first_cage.get_egg_batch(cur_day, egg_offspring)
+
+        first_cage.hatching_events.put(egg_batch)
         assert first_cage.create_offspring(cur_day) == null_offspring_distrib
 
     def test_create_offspring_same_day(self, first_cage, cur_day):
@@ -503,7 +463,6 @@
         for val in offspring.values():
             assert val == 30
 
-<<<<<<< HEAD
     def test_avail_dams_freed_early(self, first_cage, cur_day):
         dams, _ = first_cage.do_mating_events()
 
@@ -571,7 +530,7 @@
         assert sum(new_L1.values()) == target_population
         assert first_cage.lice_population["L1"] == target_population
         assert new_L1 == target_geno
-=======
+
     def test_get_arrivals(self, first_cage, cur_day, sample_offspring_distrib):
         hatch_date_unhatched = cur_day + dt.timedelta(5)
         unhatched_batch = TravellingEggBatch(cur_day, hatch_date_unhatched, sample_offspring_distrib)
@@ -643,5 +602,4 @@
             assert value >= 0
 
     def test_get_reservoir_lice_no_pressure(self, first_cage):
-        assert first_cage.get_reservoir_lice(0) == {"L1": 0, "L2": 0}
->>>>>>> 1b90b54f
+        assert first_cage.get_reservoir_lice(0) == {"L1": 0, "L2": 0}