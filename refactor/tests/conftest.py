--- conflicted
+++ resolved
@@ -52,12 +52,13 @@
         ('A', 'a'): 300,
     }
 
+
 @pytest.fixture
 def null_hatched_arrivals(null_offspring_distrib, farm):
     return {farm.start_date: null_offspring_distrib}
 
+
 @pytest.fixture
-<<<<<<< HEAD
 def null_egg_batch(null_offspring_distrib, farm):
     return EggBatch(farm.start_date, null_offspring_distrib)
 
@@ -65,7 +66,8 @@
 @pytest.fixture
 def null_dams_batch(null_offspring_distrib, farm):
     return DamAvailabilityBatch(farm.start_date, null_offspring_distrib)
-=======
+
+
+@pytest.fixture
 def sample_eggs_by_hatch_date(sample_offspring_distrib, farm):
-    return {farm.start_date: null_offspring_distrib}
->>>>>>> 1b90b54f
+    return {farm.start_date: null_offspring_distrib}