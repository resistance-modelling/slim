{
  "seed": {
    "description": "Global seed to use in the simulations",
    "value": 0
  },
  "stage_age_evolutions": {
    "description": "Stage-age average evolution times (in days), taken from the maximums in Heuch et al. (2000)",
    "value": {
      "L1": 4.3,
      "L2": 10,
      "L3": 25,
      "L4": 11
    }
  },
  "delta_p": {
    "description": "Weibull power transformation constant for each development stage",
    "value": {
      "L1": 0.401,
      "L3": 1.305,
      "L4": 0.866
    }
  },
  "delta_s": {
    "description": "Weibull shape transformation constant for each development stage",
    "value": {
      "L1": 18.869,
      "L3": 7.945,
      "L4": 1.643
    }
  },
  "delta_m10": {
    "description": "10 °C median development time",
    "value": {
      "L1": 8.814,
      "L3": 18.934,
      "L4": 10.742
    }
  },
  "delta_CO_0": {
    "description": "Infection expectation",
    "value": -2.576
  },
  "delta_CO_1": {
    "description": "Infection regression coefficient",
    "value": 0.082
  },
  "delta_expectation_weight_log": {
    "description": "Log-expectation of fish weight",
    "value": -0.55
  },
  "f_meanEMB": {
    "description": "Mean of Emamectin Benzoate",
    "value": 3.5
  },
  "f_sigEMB": {
    "description": "Standard deviation of Emamectin Benzoate",
    "value": 0.7
  },
  "env_meanEMB": {
    "description": "Mean Emamectin Benzoate in the environment",
    "value": 0.0
  },
  "env_sigEMB": {
    "description": "Standard deviation of Emamectin Benzoate in the environment",
    "value": 1.0
  },
  "EMBmort": {
    "description": "Probability of mortality due to Emamectin Benzoate",
    "value": 0.9
  },
  "delay_EMB": {
      "description": "Delay between application and observation of noticeable effects of the Emamectin Benzoate (in days)",
      "value": 5
  },
  "delta_EMB": {
      "description": "Ratio between durability and current sea temperature (unit: days / °C)",
      "value": 210
  },
  "infection_main_delta": {
      "description": "Controls the magnitude of the infection rate conditioned on the number and weight of fish within a given cage (Aldrin, 2017)",
      "value": -2.576
  },
  "infection_weight_delta": {
<<<<<<< HEAD
    "description": "Regression coefficient (Aldrin, 2017)",
    "value": 0.082
  },
  "fish_mortality_center": {
    "description": "Fish mortality sigmoid center",
    "value": 0.63
  },
  "fish_mortality_k": {
    "description": "Fish mortality sigmoid steepness",
    "value": 19
  },
  "background_fish_mortality_rates": {
    "description": "Background fish mortality rates",
    "value": {
      "L1": 0.17,
      "L2": 0.22,
      "L3": 0.008,
      "L4": 0.05,
      "L5f": 0.02,
      "L5m": 0.06
    }
  },
  "farm_data": {
    "description": "Average temperatures at known farm locations. Farm temperatures will be interpolated from them. Data taken from www.seatemperature.org",
    "value": {
      "ardrishaig": {
        "northing": 685715,
        "temperatures": [8.2,7.55,7.45,8.25,9.65,11.35,13.15,13.75,13.65,12.85,11.75,9.85]
      },
      "tarbert": {
        "northing": 665300,
        "temperatures": [8.4,7.8,7.7,8.6,9.8,11.65,13.4,13.9,13.9,13.2,12.15,10.2]
      }
    }
=======
      "description": "Regression coefficient (Aldrin, 2017)",
      "value": 0.082
>>>>>>> b1bb5dfa
  }
}<|MERGE_RESOLUTION|>--- conflicted
+++ resolved
@@ -36,12 +36,12 @@
       "L4": 10.742
     }
   },
-  "delta_CO_0": {
-    "description": "Infection expectation",
+  "infection_main_delta": {
+    "description": "Infection expectation (Aldrin et al., 2017)",
     "value": -2.576
   },
-  "delta_CO_1": {
-    "description": "Infection regression coefficient",
+  "infection_weight_delta": {
+    "description": "Infection regression coefficient (Aldrin et al., 2017)",
     "value": 0.082
   },
   "delta_expectation_weight_log": {
@@ -81,7 +81,6 @@
       "value": -2.576
   },
   "infection_weight_delta": {
-<<<<<<< HEAD
     "description": "Regression coefficient (Aldrin, 2017)",
     "value": 0.082
   },
@@ -116,9 +115,5 @@
         "temperatures": [8.4,7.8,7.7,8.6,9.8,11.65,13.4,13.9,13.9,13.2,12.15,10.2]
       }
     }
-=======
-      "description": "Regression coefficient (Aldrin, 2017)",
-      "value": 0.082
->>>>>>> b1bb5dfa
   }
 }