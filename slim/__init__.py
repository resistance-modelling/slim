--- conflicted
+++ resolved
@@ -10,52 +10,6 @@
 from pathlib import Path
 
 from slim.simulation.config import Config
-<<<<<<< HEAD
-=======
-
-if (
-    sys.gettrace() is None
-    or sys.gettrace()
-    or os.environ.get("SLIM_ENABLE_NUMBA") != "1"
-):
-    os.environ["NUMBA_DISABLE_JIT"] = "1"
-
-
-logger = logging.getLogger("SeaLiceManagementGame")
-
-
-def create_logger():
-    """
-    Create a logger that logs to both file (in debug mode) and terminal (info).
-    """
-    logger.setLevel(logging.DEBUG)
-    file_handler = logging.FileHandler("SeaLiceManagementGame.log", mode="w")
-    file_handler.setLevel(logging.DEBUG)
-    term_handler = logging.StreamHandler()
-    term_handler.setLevel(logging.INFO)
-    formatter = logging.Formatter(
-        "%(asctime)s - %(name)s - %(levelname)s - %(message)s"
-    )
-    term_handler.setFormatter(formatter)
-    file_handler.setFormatter(formatter)
-    logger.addHandler(term_handler)
-    logger.addHandler(file_handler)
-
-
-class LoggableMixin:
-    """A mixin to store variables when recording log entries."""
-
-    def __init__(self):
-        self.logged_data: Dict[str, Any] = {}
-
-    def log(self, log_message: str, *args, **kwargs):
-        """Wrapper on the logger function that logs a message and saves these for visualisation purposes"""
-        self.logged_data.update(kwargs)
-        logger.debug(log_message, *args, *(kwargs.values()))
-
-    def clear_log(self):
-        self.logged_data.clear()
->>>>>>> ec4eeb22
 
 
 def launch():
@@ -142,23 +96,11 @@
     cfg_path = str(cfg_basename / "config.json")
     cfg_schema_path = str(cfg_basename / "config.schema.json")
 
-<<<<<<< HEAD
-=======
-    # silence if needed
-    if args.quiet:
-        logger.addFilter(lambda record: False)
-
->>>>>>> ec4eeb22
     config_parser = Config.generate_argparse_from_config(
         cfg_schema_path, str(cfg_basename / "params.schema.json")
     )
     config_args = config_parser.parse_args(unknown)
-<<<<<<< HEAD
-    config_args.name = simulation_id
 
-    return (
-        Config(cfg_path, args.param_dir, **vars(args), **vars(config_args)),
-=======
     return (
         Config(
             cfg_path,
@@ -167,7 +109,6 @@
             **vars(args),
             **vars(config_args)
         ),
->>>>>>> ec4eeb22
         args,
         output_folder,
     )